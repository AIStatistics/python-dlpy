#!/usr/bin/env python
# encoding: utf-8
#
# Copyright SAS Institute
#
#  Licensed under the Apache License, Version 2.0 (the License);
#  you may not use this file except in compliance with the License.
#  You may obtain a copy of the License at
#
#      http://www.apache.org/licenses/LICENSE-2.0
#
#  Unless required by applicable law or agreed to in writing, software
#  distributed under the License is distributed on an "AS IS" BASIS,
#  WITHOUT WARRANTIES OR CONDITIONS OF ANY KIND, either express or implied.
#  See the License for the specific language governing permissions and
#  limitations under the License.
#
import warnings

from dlpy.sequential import Sequential
from dlpy.model import Model
from dlpy.layers import InputLayer, Conv2d, BN, Pooling, GlobalAveragePooling2D, OutputLayer, Reshape
from dlpy.blocks import ResBlockBN, ResBlock_Caffe
from dlpy.utils import DLPyError, check_layer_class
from dlpy.caffe_models import (model_resnet50, model_resnet101, model_resnet152)
from .application_utils import get_layer_options, input_layer_options


def ResNet18_SAS(conn, model_table='RESNET18_SAS', batch_norm_first=True, n_classes=1000, n_channels=3, width=224,
                 height=224, scale=1, random_flip=None, random_crop=None, offsets=(103.939, 116.779, 123.68),
                 random_mutation=None, reshape_after_input=None):
    '''
    Generates a deep learning model with the ResNet18 architecture.

    Compared to Caffe ResNet18, the model prepends a batch normalization layer to the last global pooling layer.

    Parameters
    ----------
    conn : CAS
        Specifies the CAS connection object.
    model_table : string, optional
        Specifies the name of CAS table to store the model.
    batch_norm_first : bool, optional
        Specifies whether to have batch normalization layer before the
        convolution layer in the residual block.  For a detailed discussion
        about this, please refer to this paper: He, Kaiming, et al. "Identity
        mappings in deep residual networks." European Conference on Computer
        Vision. Springer International Publishing, 2016.
        Default: True
    n_classes : int, optional
        Specifies the number of classes. If None is assigned, the model will
        automatically detect the number of classes based on the training set.
        Default: 1000
    n_channels : int, optional
        Specifies the number of the channels (i.e., depth) of the input layer.
        Default: 3
    width : int, optional
        Specifies the width of the input layer.
        Default: 224
    height : int, optional
        Specifies the height of the input layer.
        Default: 224
    scale : double, optional
        Specifies a scaling factor to be applied to each pixel intensity values.
        Default: 1
    random_flip : string, optional
        Specifies how to flip the data in the input layer when image data is
        used. Approximately half of the input data is subject to flipping.
        Valid Values: 'h', 'hv', 'v', 'none'
    random_crop : string, optional
        Specifies how to crop the data in the input layer when image data is
        used. Images are cropped to the values that are specified in the width
        and height parameters. Only the images with one or both dimensions
        that are larger than those sizes are cropped.
        Valid Values: 'none', 'unique', 'randomresized', 'resizethencrop'
    offsets : double or iter-of-doubles, optional
        Specifies an offset for each channel in the input data. The final input
        data is set after applying scaling and subtracting the specified offsets.
        Default: (103.939, 116.779, 123.68)
    random_mutation : string, optional
        Specifies how to apply data augmentations/mutations to the data in the input layer.
        Valid Values: 'none', 'random'
    reshape_after_input : :class:`Reshape`, optional
        Specifies whether to add a reshape layer after the input layer.

    Returns
    -------
    :class:`Sequential`

    References
    ----------
    https://arxiv.org/pdf/1512.03385.pdf

    '''
    conn.retrieve('loadactionset', _messagelevel='error', actionset='deeplearn')

    # check the type
    check_layer_class(reshape_after_input, Reshape)

    # get all the parms passed in
    parameters = locals()

    model = Sequential(conn=conn, model_table=model_table)

    # get the input parameters
    input_parameters = get_layer_options(input_layer_options, parameters)
    model.add(InputLayer(**input_parameters))

    # add reshape when specified
    if reshape_after_input:
        model.add(reshape_after_input)

    # Top layers
    model.add(Conv2d(64, 7, act='identity', include_bias=False, stride=2))
    model.add(BN(act='relu'))
    model.add(Pooling(width=3, stride=2))

    kernel_sizes_list = [(3, 3), (3, 3), (3, 3), (3, 3)]
    n_filters_list = [(64, 64), (128, 128), (256, 256), (512, 512)]
    rep_nums_list = [2, 2, 2, 2]

    for i in range(4):
        kernel_sizes = kernel_sizes_list[i]
        n_filters = n_filters_list[i]
        for rep_num in range(rep_nums_list[i]):
            if i == 0:
                strides = 1
            else:
                if rep_num == 0:
                    strides = 2
                else:
                    strides = 1

            model.add(ResBlockBN(kernel_sizes=kernel_sizes, n_filters=n_filters, strides=strides,
                                 batch_norm_first=batch_norm_first))

    # Bottom Layers
    model.add(GlobalAveragePooling2D())

    model.add(OutputLayer(act='softmax', n=n_classes))

    return model


def ResNet18_Caffe(conn, model_table='RESNET18_CAFFE', batch_norm_first=False, n_classes=1000, n_channels=3, width=224,
                   height=224, scale=1, random_flip=None, random_crop=None, offsets=None,
                   random_mutation=None, reshape_after_input=None):
    '''
    Generates a deep learning model with the ResNet18 architecture with convolution shortcut.

    Parameters
    ----------
    conn : CAS
        Specifies the CAS connection object.
    model_table : string or dict or CAS table, optional
        Specifies the CAS table to store the deep learning model.
    batch_norm_first : bool, optional
        Specifies whether to have batch normalization layer before the
        convolution layer in the residual block.  For a detailed discussion
        about this, please refer to this paper: He, Kaiming, et al. "Identity
        mappings in deep residual networks." European Conference on Computer
        Vision. Springer International Publishing, 2016.
        Default: False
    n_classes : int, optional
        Specifies the number of classes. If None is assigned, the model will
        automatically detect the number of classes based on the training set.
        Default: 1000
    n_channels : int, optional
        Specifies the number of the channels (i.e., depth) of the input layer.
        Default: 3
    width : int, optional
        Specifies the width of the input layer.
        Default: 224
    height : int, optional
        Specifies the height of the input layer.
        Default: 224
    scale : double, optional
        Specifies a scaling factor to be applied to each pixel intensity values.
        Default: 1
    random_flip : string, optional
        Specifies how to flip the data in the input layer when image data is
        used. Approximately half of the input data is subject to flipping.
        Valid Values: 'h', 'hv', 'v', 'none'
    random_crop : string, optional
        Specifies how to crop the data in the input layer when image data is
        used. Images are cropped to the values that are specified in the width
        and height parameters. Only the images with one or both dimensions
        that are larger than those sizes are cropped.
        Valid Values: 'none', 'unique', 'randomresized', 'resizethencrop'
    offsets : double or iter-of-doubles, optional
        Specifies an offset for each channel in the input data. The final input
        data is set after applying scaling and subtracting the specified offsets.
    random_mutation : string, optional
        Specifies how to apply data augmentations/mutations to the data in the input layer.
        Valid Values: 'none', 'random'
    reshape_after_input : :class:`Reshape`, optional
        Specifies whether to add a reshape layer after the input layer.

    Returns
    -------
    :class:`Sequential`

    References
    ----------
    https://arxiv.org/pdf/1512.03385.pdf

    '''
    conn.retrieve('loadactionset', _messagelevel='error', actionset='deeplearn')

    # check the type
    check_layer_class(reshape_after_input, Reshape)

    # get all the parms passed in
    parameters = locals()

    model = Sequential(conn=conn, model_table=model_table)

    # get the input parameters
    input_parameters = get_layer_options(input_layer_options, parameters)
    model.add(InputLayer(**input_parameters))

    # add reshape when specified
    if reshape_after_input:
        model.add(reshape_after_input)

    # Top layers
    model.add(Conv2d(64, 7, act='identity', include_bias=False, stride=2))
    model.add(BN(act='relu'))
    model.add(Pooling(width=3, stride=2))

    kernel_sizes_list = [(3, 3), (3, 3), (3, 3), (3, 3)]
    n_filters_list = [(64, 64), (128, 128), (256, 256), (512, 512)]
    rep_nums_list = [2, 2, 2, 2]

    for i in range(4):
        kernel_sizes = kernel_sizes_list[i]
        n_filters = n_filters_list[i]
        for rep_num in range(rep_nums_list[i]):
            if rep_num == 0:
                conv_short_cut = True
                if i == 0:
                    strides = 1
                else:
                    strides = 2
            else:
                conv_short_cut = False
                strides = 1
            model.add(ResBlock_Caffe(kernel_sizes=kernel_sizes, n_filters=n_filters, strides=strides,
                                     batch_norm_first=batch_norm_first, conv_short_cut=conv_short_cut))

    # Bottom Layers
    model.add(GlobalAveragePooling2D())

    model.add(OutputLayer(act='softmax', n=n_classes))

    return model


def ResNet34_SAS(conn, model_table='RESNET34_SAS', n_classes=1000, n_channels=3, width=224, height=224, scale=1,
                 batch_norm_first=True, random_flip=None, random_crop=None, offsets=(103.939, 116.779, 123.68),
                 random_mutation=None, reshape_after_input=None):
    '''
    Generates a deep learning model with the ResNet34 architecture.

    Compared to Caffe ResNet34, the model prepends a batch normalization layer to the last global pooling layer.

    Parameters
    ----------
    conn : CAS
        Specifies the CAS connection object.
    model_table : string or dict or CAS table, optional
        Specifies the CAS table to store the deep learning model.
    batch_norm_first : bool, optional
        Specifies whether to have batch normalization layer before the
        convolution layer in the residual block.  For a detailed discussion
        about this, please refer to this paper: He, Kaiming, et al. "Identity
        mappings in deep residual networks." European Conference on Computer
        Vision. Springer International Publishing, 2016.
        Default: True
    n_classes : int, optional
        Specifies the number of classes. If None is assigned, the model will
        automatically detect the number of classes based on the training set.
        Default: 1000
    n_channels : int, optional
        Specifies the number of the channels (i.e., depth) of the input layer.
        Default: 3
    width : int, optional
        Specifies the width of the input layer.
        Default: 224
    height : int, optional
        Specifies the height of the input layer.
        Default: 224
    scale : double, optional
        Specifies a scaling factor to be applied to each pixel intensity values.
        Default: 1
    random_flip : string, optional
        Specifies how to flip the data in the input layer when image data is
        used. Approximately half of the input data is subject to flipping.
        Valid Values: 'h', 'hv', 'v', 'none'
    random_crop : string, optional
        Specifies how to crop the data in the input layer when image data is
        used. Images are cropped to the values that are specified in the width
        and height parameters. Only the images with one or both dimensions
        that are larger than those sizes are cropped.
        Valid Values: 'none', 'unique', 'randomresized', 'resizethencrop'
    offsets : double or iter-of-doubles, optional
        Specifies an offset for each channel in the input data. The final input
        data is set after applying scaling and subtracting the specified offsets.
        Default: (103.939, 116.779, 123.68)
    random_mutation : string, optional
        Specifies how to apply data augmentations/mutations to the data in the input layer.
        Valid Values: 'none', 'random'
    reshape_after_input : :class:`Reshape`, optional
        Specifies whether to add a reshape layer after the input layer.

    Returns
    -------
    :class:`Sequential`

    References
    ----------
    https://arxiv.org/pdf/1512.03385.pdf

    '''
    conn.retrieve('loadactionset', _messagelevel='error', actionset='deeplearn')

    # check the type
    check_layer_class(reshape_after_input, Reshape)

    # get all the parms passed in
    parameters = locals()

    model = Sequential(conn=conn, model_table=model_table)

    # get the input parameters
    input_parameters = get_layer_options(input_layer_options, parameters)
    model.add(InputLayer(**input_parameters))

    # add reshape when specified
    if reshape_after_input:
        model.add(reshape_after_input)

    # Top layers
    model.add(Conv2d(64, 7, act='identity', include_bias=False, stride=2))
    model.add(BN(act='relu'))
    model.add(Pooling(width=3, stride=2))

    kernel_sizes_list = [(3, 3), (3, 3), (3, 3), (3, 3)]
    n_filters_list = [(64, 64), (128, 128), (256, 256), (512, 512)]
    rep_nums_list = [3, 4, 6, 3]

    for i in range(4):
        kernel_sizes = kernel_sizes_list[i]
        n_filters = n_filters_list[i]
        for rep_num in range(rep_nums_list[i]):
            if i == 0:
                strides = 1
            else:
                if rep_num == 0:
                    strides = 2
                else:
                    strides = 1

            model.add(ResBlockBN(kernel_sizes=kernel_sizes, n_filters=n_filters,
                                 strides=strides, batch_norm_first=batch_norm_first))

    # Bottom Layers
    model.add(GlobalAveragePooling2D())

    model.add(OutputLayer(act='softmax', n=n_classes))

    return model


def ResNet34_Caffe(conn, model_table='RESNET34_CAFFE',  n_classes=1000, n_channels=3, width=224, height=224, scale=1,
                   batch_norm_first=False, random_flip=None, random_crop=None, offsets=None,
                   random_mutation=None, reshape_after_input=None):
    '''
    Generates a deep learning model with the ResNet34 architecture with convolution shortcut.

    Parameters
    ----------
    conn : CAS
        Specifies the CAS connection object
    model_table : string or dict or CAS table, optional
        Specifies the CAS table to store the deep learning model.
    batch_norm_first : bool, optional
        Specifies whether to have batch normalization layer before the
        convolution layer in the residual block.  For a detailed discussion
        about this, please refer to this paper: He, Kaiming, et al. "Identity
        mappings in deep residual networks." European Conference on Computer
        Vision. Springer International Publishing, 2016.
        Default: False
    n_classes : int, optional
        Specifies the number of classes. If None is assigned, the model will
        automatically detect the number of classes based on the training set.
        Default: 1000
    n_channels : int, optional
        Specifies the number of the channels (i.e., depth) of the input layer.
        Default: 3
    width : int, optional
        Specifies the width of the input layer.
        Default: 224
    height : int, optional
        Specifies the height of the input layer.
        Default: 224
    scale : double, optional
        Specifies a scaling factor to be applied to each pixel intensity values.
        Default: 1
    random_flip : string, optional
        Specifies how to flip the data in the input layer when image data is
        used. Approximately half of the input data is subject to flipping.
        Valid Values: 'h', 'hv', 'v', 'none'
    random_crop : string, optional
        Specifies how to crop the data in the input layer when image data is
        used. Images are cropped to the values that are specified in the width
        and height parameters. Only the images with one or both dimensions
        that are larger than those sizes are cropped.
        Valid Values: 'none', 'unique', 'randomresized', 'resizethencrop'
    offsets : double or iter-of-doubles, optional
        Specifies an offset for each channel in the input data. The final input
        data is set after applying scaling and subtracting the specified offsets.
        Default: None
    random_mutation : string, optional
        Specifies how to apply data augmentations/mutations to the data in the input layer.
        Valid Values: 'none', 'random'
    reshape_after_input : :class:`Reshape`, optional
        Specifies whether to add a reshape layer after the input layer.

    Returns
    -------
    :class:`Sequential`

    References
    ----------
    https://arxiv.org/pdf/1512.03385.pdf

    '''
    conn.retrieve('loadactionset', _messagelevel='error', actionset='deeplearn')

    # check the type
    check_layer_class(reshape_after_input, Reshape)

    # get all the parms passed in
    parameters = locals()

    model = Sequential(conn=conn, model_table=model_table)

    # get the input parameters
    input_parameters = get_layer_options(input_layer_options, parameters)
    model.add(InputLayer(**input_parameters))

    # add reshape when specified
    if reshape_after_input:
        model.add(reshape_after_input)

    # Top layers
    model.add(Conv2d(64, 7, act='identity', include_bias=False, stride=2))
    model.add(BN(act='relu'))
    model.add(Pooling(width=3, stride=2))

    # Configuration of the residual blocks
    kernel_sizes_list = [(3, 3), (3, 3), (3, 3), (3, 3)]
    n_filters_list = [(64, 64), (128, 128), (256, 256), (512, 512)]
    rep_nums_list = [3, 4, 6, 3]

    for i in range(4):
        kernel_sizes = kernel_sizes_list[i]
        n_filters = n_filters_list[i]
        for rep_num in range(rep_nums_list[i]):
            if rep_num == 0:
                conv_short_cut = True
                if i == 0:
                    strides = 1
                else:
                    strides = 2
            else:
                conv_short_cut = False
                strides = 1
            model.add(ResBlock_Caffe(kernel_sizes=kernel_sizes, n_filters=n_filters, strides=strides,
                                     batch_norm_first=batch_norm_first, conv_short_cut=conv_short_cut))

    # Bottom Layers
    model.add(GlobalAveragePooling2D())

    model.add(OutputLayer(act='softmax', n=n_classes))

    return model


def ResNet50_SAS(conn, model_table='RESNET50_SAS', n_classes=1000, n_channels=3, width=224, height=224, scale=1,
                 batch_norm_first=True, random_flip=None, random_crop=None, offsets=(103.939, 116.779, 123.68),
                 random_mutation=None, reshape_after_input=None):
    '''
    Generates a deep learning model with the ResNet50 architecture.

    Compared to Caffe ResNet50, the model prepends a batch normalization layer to the last global pooling layer.

    Parameters
    ----------
    conn : CAS
        Specifies the CAS connection object.
    model_table : string or dict or CAS table, optional
        Specifies the CAS table to store the deep learning model.
    batch_norm_first : bool, optional
        Specifies whether to have batch normalization layer before the
        convolution layer in the residual block.  For a detailed discussion
        about this, please refer to this paper: He, Kaiming, et al. "Identity
        mappings in deep residual networks." European Conference on Computer
        Vision. Springer International Publishing, 2016.
        Default: True
    n_classes : int, optional
        Specifies the number of classes. If None is assigned, the model will
        automatically detect the number of classes based on the training set.
        Default: 1000
    n_channels : int, optional
        Specifies the number of the channels (i.e., depth) of the input layer.
        Default: 3
    width : int, optional
        Specifies the width of the input layer.
        Default: 224
    height : int, optional
        Specifies the height of the input layer.
        Default: 224
    scale : double, optional
        Specifies a scaling factor to be applied to each pixel intensity values.
        Default: 1
    random_flip : string, optional
        Specifies how to flip the data in the input layer when image data is
        used. Approximately half of the input data is subject to flipping.
        Valid Values: 'h', 'hv', 'v', 'none'
    random_crop : string, optional
        Specifies how to crop the data in the input layer when image data is
        used. Images are cropped to the values that are specified in the width
        and height parameters. Only the images with one or both dimensions
        that are larger than those sizes are cropped.
        Valid Values: 'none', 'unique', 'randomresized', 'resizethencrop'
    offsets : double or iter-of-doubles, optional
        Specifies an offset for each channel in the input data. The final input
        data is set after applying scaling and subtracting the specified offsets.
        Default: (103.939, 116.779, 123.68)
    random_mutation : string, optional
        Specifies how to apply data augmentations/mutations to the data in the input layer.
        Valid Values: 'none', 'random'
    reshape_after_input : :class:`Reshape`, optional
        Specifies whether to add a reshape layer after the input layer.

    Returns
    -------
    :class:`Sequential`

    References
    ----------
    https://arxiv.org/pdf/1512.03385.pdf

    '''
    conn.retrieve('loadactionset', _messagelevel='error', actionset='deeplearn')

    # check the type
    check_layer_class(reshape_after_input, Reshape)

    # get all the parms passed in
    parameters = locals()

    model = Sequential(conn=conn, model_table=model_table)

    # get the input parameters
    input_parameters = get_layer_options(input_layer_options, parameters)
    model.add(InputLayer(**input_parameters))

    # add reshape when specified
    if reshape_after_input:
        model.add(reshape_after_input)

    # Top layers
    model.add(Conv2d(64, 7, act='identity', include_bias=False, stride=2))
    model.add(BN(act='relu'))
    model.add(Pooling(width=3, stride=2))

    kernel_sizes_list = [(1, 3, 1)] * 4
    n_filters_list = [(64, 64, 256), (128, 128, 512), (256, 256, 1024), (512, 512, 2048)]
    rep_nums_list = [3, 4, 6, 3]

    for i in range(4):
        kernel_sizes = kernel_sizes_list[i]
        n_filters = n_filters_list[i]
        for rep_num in range(rep_nums_list[i]):
            if i == 0:
                strides = 1
            else:
                if rep_num == 0:
                    strides = 2
                else:
                    strides = 1

            model.add(ResBlockBN(kernel_sizes=kernel_sizes, n_filters=n_filters,
                                 strides=strides, batch_norm_first=batch_norm_first))

    model.add(BN(act='relu'))

    # Bottom Layers
    model.add(GlobalAveragePooling2D())

    model.add(OutputLayer(act='softmax', n=n_classes))

    return model


def ResNet50_Caffe(conn, model_table='RESNET50_CAFFE', n_classes=1000, n_channels=3, width=224, height=224, scale=1,
                   batch_norm_first=False, random_flip=None, random_crop=None, offsets=(103.939, 116.779, 123.68),
                   pre_trained_weights=False, pre_trained_weights_file=None, include_top=False,
                   random_mutation=None, reshape_after_input=None):
    '''
    Generates a deep learning model with the ResNet50 architecture with convolution shortcut.

    Parameters
    ----------
    conn : CAS
        Specifies the CAS connection object.
    model_table : string or dict or CAS table, optional
        Specifies the CAS table to store the deep learning model.
    n_classes : int, optional
        Specifies the number of classes. If None is assigned, the model will
        automatically detect the number of classes based on the training set.
        Default: 1000
    batch_norm_first : bool, optional
        Specifies whether to have batch normalization layer before the
        convolution layer in the residual block.  For a detailed discussion
        about this, please refer to this paper: He, Kaiming, et al. "Identity
        mappings in deep residual networks." European Conference on Computer
        Vision. Springer International Publishing, 2016.
        Default: False
    n_channels : int, optional
        Specifies the number of the channels (i.e., depth) of the input layer.
        Default: 3
    width : int, optional
        Specifies the width of the input layer.
        Default: 224
    height : int, optional
        Specifies the height of the input layer.
        Default: 224
    scale : double, optional
        Specifies a scaling factor to be applied to each pixel intensity values.
        Default: 1
    random_flip : string, optional
        Specifies how to flip the data in the input layer when image data is
        used. Approximately half of the input data is subject to flipping.
        Valid Values: 'h', 'hv', 'v', 'none'
    random_crop : string, optional
        Specifies how to crop the data in the input layer when image data is
        used. Images are cropped to the values that are specified in the width
        and height parameters. Only the images with one or both dimensions
        that are larger than those sizes are cropped.
        Valid Values: 'none', 'unique', 'randomresized', 'resizethencrop'
    offsets : double or iter-of-doubles, optional
        Specifies an offset for each channel in the input data. The final input
        data is set after applying scaling and subtracting the specified offsets.
        Default: (103.939, 116.779, 123.68)
    pre_trained_weights : bool, optional
        Specifies whether to use the pre-trained weights trained on the ImageNet data set.
        Default: False
    pre_trained_weights_file : string, optional
        Specifies the file name for the pre-trained weights.
        This option is required when pre_trained_weights=True.
        Must be a fully qualified file name of SAS-compatible file (e.g., *.caffemodel.h5)
    include_top : bool, optional
        Specifies whether to include pre-trained weights of the top layers
        (i.e., the last layer for classification).
        Default: False
    random_mutation : string, optional
        Specifies how to apply data augmentations/mutations to the data in the input layer.
        Valid Values: 'none', 'random'
<<<<<<< HEAD
    reshape_after_input : Layer Reshape, optional
=======
    reshape_after_input : :class:`Reshape`, optional
>>>>>>> 5a06cd72
        Specifies whether to add a reshape layer after the input layer.

    Returns
    -------
    :class:`Sequential`
        If `pre_trained_weights` is `False`
    :class:`Model`
        If `pre_trained_weights` is `True`

    References
    ----------
    https://arxiv.org/pdf/1512.03385.pdf

    '''
    conn.retrieve('loadactionset', _messagelevel='error', actionset='deeplearn')

    # check the type
    check_layer_class(reshape_after_input, Reshape)

    # get all the parms passed in
    parameters = locals()

    # check the type
    check_layer_class(reshape_after_input, Reshape)

    if not pre_trained_weights:
        model = Sequential(conn=conn, model_table=model_table)

        # get the input parameters
        input_parameters = get_layer_options(input_layer_options, parameters)
        model.add(InputLayer(**input_parameters))

        # when a RNN model is built to consume the input data, it automatically flattens the input tensor
        # to a one-dimension vector. The reshape layer is required to reshape the tensor to the original definition.
        # This feature of mixing CNN layers with a RNN model is supported in VDMML 8.5.
<<<<<<< HEAD
=======
        # This option could be also used to reshape the input tensor.
>>>>>>> 5a06cd72
        if reshape_after_input:
            model.add(reshape_after_input)

        # Top layers
        model.add(Conv2d(64, 7, act='identity', include_bias=False, stride=2))
        model.add(BN(act='relu'))
        model.add(Pooling(width=3, stride=2))
        # Residual block configuration.
        kernel_sizes_list = [(1, 3, 1)] * 4
        n_filters_list = [(64, 64, 256), (128, 128, 512),
                          (256, 256, 1024), (512, 512, 2048)]
        rep_nums_list = [3, 4, 6, 3]

        for i in range(4):
            kernel_sizes = kernel_sizes_list[i]
            n_filters = n_filters_list[i]
            for rep_num in range(rep_nums_list[i]):
                if rep_num == 0:
                    conv_short_cut = True
                    if i == 0:
                        strides = 1
                    else:
                        strides = 2
                else:
                    conv_short_cut = False
                    strides = 1
                model.add(ResBlock_Caffe(kernel_sizes=kernel_sizes,
                                         n_filters=n_filters, strides=strides,
                                         batch_norm_first=batch_norm_first,
                                         conv_short_cut=conv_short_cut))

        # Bottom Layers
        model.add(GlobalAveragePooling2D())

        model.add(OutputLayer(act='softmax', n=n_classes))

        return model

    else:
        if pre_trained_weights_file is None:
            raise DLPyError('\nThe pre-trained weights file is not specified.\n'
                            'Please follow the steps below to attach the pre-trained weights:\n'
                            '1. Go to the website https://support.sas.com/documentation/prod-p/vdmml/zip/ '
                            'and download the associated weight file.\n'
                            '2. Upload the *.h5 file to '
                            'a server side directory which the CAS session has access to.\n'
                            '3. Specify the pre_trained_weights_file using the fully qualified server side path.')

        model_cas = model_resnet50.ResNet50_Model(s=conn, model_table=model_table, n_channels=n_channels,
                                                  width=width, height=height, random_crop=random_crop, offsets=offsets,
                                                  random_flip=random_flip, random_mutation=random_mutation,
                                                  reshape_after_input=reshape_after_input)

        if include_top:
            if n_classes != 1000:
                warnings.warn('If include_top = True, n_classes will be set to 1000.', RuntimeWarning)

            model = Model.from_table(model_cas)
            model.load_weights(path=pre_trained_weights_file, labels=True)
            return model

        else:
            model = Model.from_table(model_cas, display_note=False)
            model.load_weights(path=pre_trained_weights_file)
            model._retrieve_('deeplearn.removelayer', model=model_table, name='fc1000')
            model._retrieve_('deeplearn.addlayer', model=model_table, name='output',
                             layer=dict(type='output', n=n_classes, act='softmax'),
                             srcLayers=['pool5'])

            weight_table_options = model.model_weights.to_table_params()
            weight_table_options.update(dict(where='_LayerID_<125'))
            model._retrieve_('table.partition', table=weight_table_options,
                             casout=dict(replace=True, **model.model_weights.to_table_params()))
            model = Model.from_table(conn.CASTable(model_table))
            return model


def ResNet101_SAS(conn, model_table='RESNET101_SAS',  n_classes=1000, n_channels=3, width=224, height=224, scale=1,
                  batch_norm_first=True, random_flip=None, random_crop=None, offsets=(103.939, 116.779, 123.68),
                  random_mutation=None, reshape_after_input=None):
    '''
    Generates a deep learning model with the ResNet101 architecture.

    Compared to Caffe ResNet101, the model prepends a batch normalization
    layer to the last global pooling layer.

    Parameters
    ----------
    conn : CAS
        Specifies the CAS connection object.
    model_table : string or dict or CAS table, optional
        Specifies the CAS table to store the deep learning model.
    batch_norm_first : bool, optional
        Specifies whether to have batch normalization layer before the
        convolution layer in the residual block.  For a detailed discussion
        about this, please refer to this paper: He, Kaiming, et al. "Identity
        mappings in deep residual networks." European Conference on Computer
        Vision. Springer International Publishing, 2016.
        Default: True
    n_classes : int, optional
        Specifies the number of classes. If None is assigned, the model will
        automatically detect the number of classes based on the training set.
        Default: 1000
    n_channels : int, optional
        Specifies the number of the channels (i.e., depth) of the input layer.
        Default: 3
    width : int, optional
        Specifies the width of the input layer.
        Default: 224
    height : int, optional
        Specifies the height of the input layer.
        Default: 224
    scale : double, optional
        Specifies a scaling factor to be applied to each pixel intensity values.
        Default: 1
    random_flip : string, optional
        Specifies how to flip the data in the input layer when image data is
        used. Approximately half of the input data is subject to flipping.
        Valid Values: 'h', 'hv', 'v', 'none'
    random_crop : string, optional
        Specifies how to crop the data in the input layer when image data is
        used. Images are cropped to the values that are specified in the width
        and height parameters. Only the images with one or both dimensions
        that are larger than those sizes are cropped.
        Valid Values: 'none', 'unique', 'randomresized', 'resizethencrop'
    offsets : double or iter-of-doubles, optional
        Specifies an offset for each channel in the input data. The final input
        data is set after applying scaling and subtracting the specified offsets.
        Default: (103.939, 116.779, 123.68)
    random_mutation : string, optional
        Specifies how to apply data augmentations/mutations to the data in the input layer.
        Valid Values: 'none', 'random'
    reshape_after_input : :class:`Reshape`, optional
        Specifies whether to add a reshape layer after the input layer.

    Returns
    -------
    :class:`Sequential`

    References
    ----------
    https://arxiv.org/pdf/1512.03385.pdf

    '''
    conn.retrieve('loadactionset', _messagelevel='error', actionset='deeplearn')

    # check the type
    check_layer_class(reshape_after_input, Reshape)

    # get all the parms passed in
    parameters = locals()

    model = Sequential(conn=conn, model_table=model_table)

    # get the input parameters
    input_parameters = get_layer_options(input_layer_options, parameters)
    model.add(InputLayer(**input_parameters))

    # add reshape when specified
    if reshape_after_input:
        model.add(reshape_after_input)

    # Top layers
    model.add(Conv2d(64, 7, act='identity', include_bias=False, stride=2))
    model.add(BN(act='relu'))
    model.add(Pooling(width=3, stride=2))

    kernel_sizes_list = [(1, 3, 1)] * 4
    n_filters_list = [(64, 64, 256), (128, 128, 512), (256, 256, 1024), (512, 512, 2048)]
    rep_nums_list = [3, 4, 23, 3]

    for i in range(4):
        kernel_sizes = kernel_sizes_list[i]
        n_filters = n_filters_list[i]
        for rep_num in range(rep_nums_list[i]):
            if i == 0:
                strides = 1
            else:
                if rep_num == 0:
                    strides = 2
                else:
                    strides = 1

            model.add(ResBlockBN(kernel_sizes=kernel_sizes, n_filters=n_filters,
                                 strides=strides, batch_norm_first=batch_norm_first))
    model.add(BN(act='relu'))
    # Bottom Layers
    model.add(GlobalAveragePooling2D())

    model.add(OutputLayer(act='softmax', n=n_classes))

    return model


def ResNet101_Caffe(conn, model_table='RESNET101_CAFFE', n_classes=1000, n_channels=3, width=224, height=224, scale=1,
                    batch_norm_first=False, random_flip=None, random_crop=None, offsets=(103.939, 116.779, 123.68),
                    pre_trained_weights=False, pre_trained_weights_file=None, include_top=False,
                    random_mutation=None, reshape_after_input=None):
    '''
    Generates a deep learning model with the ResNet101 architecture with convolution shortcut.

    Parameters
    ----------
    conn : CAS
        Specifies the CAS connection object.
    model_table : string or dict or CAS table, optional
        Specifies the CAS table to store the deep learning model.
    batch_norm_first : bool, optional
        Specifies whether to have batch normalization layer before the
        convolution layer in the residual block.  For a detailed discussion
        about this, please refer to this paper: He, Kaiming, et al. "Identity
        mappings in deep residual networks." European Conference on Computer
        Vision. Springer International Publishing, 2016.
        Default: False
    n_classes : int, optional
        Specifies the number of classes. If None is assigned, the model will
        automatically detect the number of classes based on the training set.
        Default: 1000
    n_channels : int, optional
        Specifies the number of the channels (i.e., depth) of the input layer.
        Default: 3
    width : int, optional
        Specifies the width of the input layer.
        Default: 224
    height : int, optional
        Specifies the height of the input layer.
        Default: 224
    scale : double, optional
        Specifies a scaling factor to be applied to each pixel intensity values.
        Default: 1
    random_flip : string, optional
        Specifies how to flip the data in the input layer when image data is
        used. Approximately half of the input data is subject to flipping.
        Valid Values: 'h', 'hv', 'v', 'none'
    random_crop : string, optional
        Specifies how to crop the data in the input layer when image data is
        used. Images are cropped to the values that are specified in the width
        and height parameters. Only the images with one or both dimensions
        that are larger than those sizes are cropped.
        Valid Values: 'none', 'unique', 'randomresized', 'resizethencrop'
    offsets : double or iter-of-doubles, optional
        Specifies an offset for each channel in the input data. The final input
        data is set after applying scaling and subtracting the specified offsets.
        Default: (103.939, 116.779, 123.68)
    pre_trained_weights : bool, optional
        Specifies whether to use the pre-trained weights from ImageNet data set
        Default: False
    pre_trained_weights_file : string, optional
        Specifies the file name for the pre-trained weights.
        Must be a fully qualified file name of SAS-compatible file (e.g., *.caffemodel.h5)
        Note: Required when pre_trained_weights=True.
    include_top : bool, optional
        Specifies whether to include pre-trained weights of the top layers,
        i.e. the last layer for classification.
        Default: False.
    random_mutation : string, optional
        Specifies how to apply data augmentations/mutations to the data in the input layer.
        Valid Values: 'none', 'random'
    reshape_after_input : :class:`Reshape`, optional
        Specifies whether to add a reshape layer after the input layer.

    Returns
    -------
    :class:`Sequential`
        If `pre_trained_weights` is `False`
    :class:`Model`
        If `pre_trained_weights` is `True`

    References
    ----------
    https://arxiv.org/pdf/1512.03385.pdf

    '''
    conn.retrieve('loadactionset', _messagelevel='error', actionset='deeplearn')

    # check the type
    check_layer_class(reshape_after_input, Reshape)

    # get all the parms passed in
    parameters = locals()

    if not pre_trained_weights:
        model = Sequential(conn=conn, model_table=model_table)

        # get the input parameters
        input_parameters = get_layer_options(input_layer_options, parameters)
        model.add(InputLayer(**input_parameters))

        # add reshape when specified
        if reshape_after_input:
            model.add(reshape_after_input)

        # Top layers
        model.add(Conv2d(64, 7, act='identity', include_bias=False, stride=2))
        model.add(BN(act='relu'))
        model.add(Pooling(width=3, stride=2))
        # Residual block configuration.
        kernel_sizes_list = [(1, 3, 1)] * 4
        n_filters_list = [(64, 64, 256), (128, 128, 512),
                          (256, 256, 1024), (512, 512, 2048)]
        rep_nums_list = [3, 4, 23, 3]

        for i in range(4):
            kernel_sizes = kernel_sizes_list[i]
            n_filters = n_filters_list[i]
            for rep_num in range(rep_nums_list[i]):
                if rep_num == 0:
                    conv_short_cut = True
                    if i == 0:
                        strides = 1
                    else:
                        strides = 2
                else:
                    conv_short_cut = False
                    strides = 1
                model.add(ResBlock_Caffe(kernel_sizes=kernel_sizes,
                                         n_filters=n_filters, strides=strides,
                                         batch_norm_first=batch_norm_first,
                                         conv_short_cut=conv_short_cut))

        # Bottom Layers
        model.add(GlobalAveragePooling2D())

        model.add(OutputLayer(act='softmax', n=n_classes))

        return model

    else:
        if pre_trained_weights_file is None:
            raise DLPyError('\nThe pre-trained weights file is not specified.\n'
                            'Please follow the steps below to attach the pre-trained weights:\n'
                            '1. Go to the website https://support.sas.com/documentation/prod-p/vdmml/zip/ '
                            'and download the associated weight file.\n'
                            '2. Upload the *.h5 file to '
                            'a server side directory which the CAS session has access to.\n'
                            '3. Specify the pre_trained_weights_file using the fully qualified server side path.')
        model_cas = model_resnet101.ResNet101_Model( s=conn, model_table=model_table, n_channels=n_channels,
                                                     width=width, height=height, random_crop=random_crop,
                                                     offsets=offsets,
                                                     random_flip=random_flip, random_mutation=random_mutation,
                                                     reshape_after_input=reshape_after_input)

        if include_top:
            if n_classes != 1000:
                warnings.warn('If include_top = True, n_classes will be set to 1000.', RuntimeWarning)

            model = Model.from_table(model_cas)
            model.load_weights(path=pre_trained_weights_file, labels=True)
            return model

        else:
            model = Model.from_table(conn.CASTable(model_table), display_note=False)
            model.load_weights(path=pre_trained_weights_file)
            model._retrieve_('deeplearn.removelayer', model=model_table, name='fc1000')
            model._retrieve_('deeplearn.addlayer', model=model_table, name='output',
                             layer=dict(type='output', n=n_classes, act='softmax'),
                             srcLayers=['pool5'])

            weight_table_options = model.model_weights.to_table_params()
            weight_table_options.update(dict(where='_LayerID_<244'))
            model._retrieve_('table.partition', table=weight_table_options,
                             casout=dict(replace=True, **model.model_weights.to_table_params()))
            model = Model.from_table(conn.CASTable(model_table))
            return model


def ResNet152_SAS(conn, model_table='RESNET152_SAS',  n_classes=1000, n_channels=3, width=224, height=224, scale=1,
                  batch_norm_first=True, random_flip=None, random_crop=None, offsets=(103.939, 116.779, 123.68),
                  random_mutation=None, reshape_after_input=None):
    '''
    Generates a deep learning model with the SAS ResNet152 architecture.

    Compared to Caffe ResNet152, the model prepends a batch normalization
    layer to the last global pooling layer.

    Parameters
    ----------
    conn : CAS
        Specifies the CAS connection object.
    model_table : string or dict or CAS table, optional
        Specifies the CAS table to store the deep learning model.
    batch_norm_first : bool, optional
        Specifies whether to have batch normalization layer before the
        convolution layer in the residual block.  For a detailed discussion
        about this, please refer to this paper: He, Kaiming, et al. "Identity
        mappings in deep residual networks." European Conference on Computer
        Vision. Springer International Publishing, 2016.
        Default: True
    n_classes : int, optional
        Specifies the number of classes. If None is assigned, the model will
        automatically detect the number of classes based on the training set.
        Default: 1000
    n_channels : int, optional
        Specifies the number of the channels (i.e., depth) of the input layer.
        Default: 3
    width : int, optional
        Specifies the width of the input layer.
        Default: 224
    height : int, optional
        Specifies the height of the input layer.
        Default: 224
    scale : double, optional
        Specifies a scaling factor to be applied to each pixel intensity values.
        Default: 1
    random_flip : string, optional
        Specifies how to flip the data in the input layer when image data is
        used. Approximately half of the input data is subject to flipping.
        Valid Values: 'h', 'hv', 'v', 'none'
    random_crop : string, optional
        Specifies how to crop the data in the input layer when image data is
        used. Images are cropped to the values that are specified in the width
        and height parameters. Only the images with one or both dimensions
        that are larger than those sizes are cropped.
        Valid Values: 'none', 'unique', 'randomresized', 'resizethencrop'
    offsets : double or iter-of-doubles, optional
        Specifies an offset for each channel in the input data. The final input
        data is set after applying scaling and subtracting the specified offsets.
        Default: (103.939, 116.779, 123.68)
    random_mutation : string, optional
        Specifies how to apply data augmentations/mutations to the data in the input layer.
        Valid Values: 'none', 'random'
    reshape_after_input : :class:`Reshape`, optional
        Specifies whether to add a reshape layer after the input layer.

    Returns
    -------
    :class:`Sequential`

    References
    ----------
    https://arxiv.org/pdf/1512.03385.pdf

    '''
    conn.retrieve('loadactionset', _messagelevel='error', actionset='deeplearn')

    # check the type
    check_layer_class(reshape_after_input, Reshape)

    # get all the parms passed in
    parameters = locals()

    model = Sequential(conn=conn, model_table=model_table)

    # get the input parameters
    input_parameters = get_layer_options(input_layer_options, parameters)
    model.add(InputLayer(**input_parameters))

    # add reshape when specified
    if reshape_after_input:
        model.add(reshape_after_input)

    # Top layers
    model.add(Conv2d(64, 7, act='identity', include_bias=False, stride=2))
    model.add(BN(act='relu'))
    model.add(Pooling(width=3, stride=2))

    kernel_sizes_list = [(1, 3, 1)] * 4
    n_filters_list = [(64, 64, 256), (128, 128, 512), (256, 256, 1024), (512, 512, 2048)]
    rep_nums_list = [3, 8, 36, 3]

    for i in range(4):
        kernel_sizes = kernel_sizes_list[i]
        n_filters = n_filters_list[i]
        for rep_num in range(rep_nums_list[i]):
            if i == 0:
                strides = 1
            else:
                if rep_num == 0:
                    strides = 2
                else:
                    strides = 1

            model.add(ResBlockBN(kernel_sizes=kernel_sizes, n_filters=n_filters,
                                 strides=strides, batch_norm_first=batch_norm_first))
    model.add(BN(act='relu'))
    # Bottom Layers
    model.add(GlobalAveragePooling2D())

    model.add(OutputLayer(act='softmax', n=n_classes))

    return model


def ResNet152_Caffe(conn, model_table='RESNET152_CAFFE',  n_classes=1000, n_channels=3, width=224, height=224, scale=1,
                    batch_norm_first=False, random_flip=None, random_crop=None, offsets=(103.939, 116.779, 123.68),
                    pre_trained_weights=False, pre_trained_weights_file=None, include_top=False,
                    random_mutation=None, reshape_after_input=None):
    '''
    Generates a deep learning model with the ResNet152 architecture with convolution shortcut

    Parameters
    ----------
    conn : CAS
        Specifies the CAS connection object.
    model_table : string or dict or CAS table, optional
        Specifies the CAS table to store the deep learning model.
    batch_norm_first : bool, optional
        Specifies whether to have batch normalization layer before the
        convolution layer in the residual block.  For a detailed discussion
        about this, please refer to this paper: He, Kaiming, et al. "Identity
        mappings in deep residual networks." European Conference on Computer
        Vision. Springer International Publishing, 2016.
        Default: False
    n_classes : int, optional
        Specifies the number of classes. If None is assigned, the model will
        automatically detect the number of classes based on the training set.
        Default: 1000
    n_channels : int, optional
        Specifies the number of the channels (i.e., depth) of the input layer.
        Default: 3
    width : int, optional
        Specifies the width of the input layer.
        Default: 224
    height : int, optional
        Specifies the height of the input layer.
        Default: 224
    scale : double, optional
        Specifies a scaling factor to be applied to each pixel intensity values.
        Default: 1
    random_flip : string, optional
        Specifies how to flip the data in the input layer when image data is
        used. Approximately half of the input data is subject to flipping.
        Valid Values: 'h', 'hv', 'v', 'none'
    random_crop : string, optional
        Specifies how to crop the data in the input layer when image data is
        used. Images are cropped to the values that are specified in the width
        and height parameters. Only the images with one or both dimensions
        that are larger than those sizes are cropped.
        Valid Values: 'none', 'unique', 'randomresized', 'resizethencrop'
    offsets : double or iter-of-doubles, optional
        Specifies an offset for each channel in the input data. The final input
        data is set after applying scaling and subtracting the specified offsets.
        Default: (103.939, 116.779, 123.68)
    pre_trained_weights : bool, optional
        Specifies whether to use the pre-trained weights trained on the ImageNet data set.
        Default: False
    pre_trained_weights_file : string, optional
        Specifies the file name for the pre-trained weights.
        Must be a fully qualified file name of SAS-compatible file (e.g., *.caffemodel.h5)
        Note: Required when pre_trained_weights=True.
    include_top : bool, optional
        Specifies whether to include pre-trained weights of the top layers,
        i.e. the last layer for classification.
        Default: False
    random_mutation : string, optional
        Specifies how to apply data augmentations/mutations to the data in the input layer.
        Valid Values: 'none', 'random'
    reshape_after_input : :class:`Reshape`, optional
        Specifies whether to add a reshape layer after the input layer.

    Returns
    -------
    :class:`Sequential`
        If `pre_trained_weights` is `False`
    :class:`Model`
        If `pre_trained_weights` is `True`

    References
    ----------
    https://arxiv.org/pdf/1512.03385.pdf

    '''
    conn.retrieve('loadactionset', _messagelevel='error', actionset='deeplearn')

    # check the type
    check_layer_class(reshape_after_input, Reshape)

    # get all the parms passed in
    parameters = locals()

    if not pre_trained_weights:
        model = Sequential(conn=conn, model_table=model_table)

        # get the input parameters
        input_parameters = get_layer_options(input_layer_options, parameters)
        model.add(InputLayer(**input_parameters))

        # add reshape when specified
        if reshape_after_input:
            model.add(reshape_after_input)

        # Top layers
        model.add(Conv2d(64, 7, act='identity', include_bias=False, stride=2))
        model.add(BN(act='relu'))
        model.add(Pooling(width=3, stride=2))
        # Residual block configuration.
        kernel_sizes_list = [(1, 3, 1)] * 4
        n_filters_list = [(64, 64, 256), (128, 128, 512), (256, 256, 1024), (512, 512, 2048)]
        rep_nums_list = [3, 8, 36, 3]

        for i in range(4):
            kernel_sizes = kernel_sizes_list[i]
            n_filters = n_filters_list[i]
            for rep_num in range(rep_nums_list[i]):
                if rep_num == 0:
                    conv_short_cut = True
                    if i == 0:
                        strides = 1
                    else:
                        strides = 2
                else:
                    conv_short_cut = False
                    strides = 1
                model.add(ResBlock_Caffe(kernel_sizes=kernel_sizes,
                                         n_filters=n_filters, strides=strides,
                                         batch_norm_first=batch_norm_first,
                                         conv_short_cut=conv_short_cut))

        # Bottom Layers
        model.add(GlobalAveragePooling2D())

        model.add(OutputLayer(act='softmax', n=n_classes))

        return model
    else:
        if pre_trained_weights_file is None:
            raise ValueError('\nThe pre-trained weights file is not specified.\n'
                             'Please follow the steps below to attach the pre-trained weights:\n'
                             '1. Go to the website https://support.sas.com/documentation/prod-p/vdmml/zip/ '
                             'and download the associated weight file.\n'
                             '2. Upload the *.h5 file to '
                             'a server side directory which the CAS session has access to.\n'
                             '3. Specify the pre_trained_weights_file using the fully qualified server side path.')
        model_cas = model_resnet152.ResNet152_Model( s=conn, model_table=model_table, n_channels=n_channels,
                                                     width=width, height=height, random_crop=random_crop,
                                                     offsets=offsets,
                                                     random_flip=random_flip, random_mutation=random_mutation,
                                                     reshape_after_input=reshape_after_input)

        if include_top:
            if n_classes != 1000:
                warnings.warn('If include_top = True, n_classes will be set to 1000.', RuntimeWarning)

            model = Model.from_table(model_cas)
            model.load_weights(path=pre_trained_weights_file, labels=True)
            return model

        else:
            model = Model.from_table(conn.CASTable(model_table), display_note=False)
            model.load_weights(path=pre_trained_weights_file)
            model._retrieve_('deeplearn.removelayer', model=model_table, name='fc1000')
            model._retrieve_('deeplearn.addlayer', model=model_table, name='output',
                             layer=dict(type='output', n=n_classes, act='softmax'),
                             srcLayers=['pool5'])

            weight_table_options = model.model_weights.to_table_params()
            weight_table_options.update(dict(where='_LayerID_<363'))
            model._retrieve_('table.partition', table=weight_table_options,
                             casout=dict(replace=True, **model.model_weights.to_table_params()))
            model = Model.from_table(conn.CASTable(model_table))
            return model


def ResNet_Wide(conn, model_table='WIDE_RESNET', batch_norm_first=True, number_of_blocks=1, k=4, n_classes=None,
                n_channels=3, width=32, height=32, scale=1, random_flip=None, random_crop=None,
                offsets=(103.939, 116.779, 123.68),
                random_mutation=None, reshape_after_input=None):
    '''
    Generate a deep learning model with Wide ResNet architecture.

    Wide ResNet is just a ResNet with more feature maps in each convolutional layers.
    The width of ResNet is controlled by widening factor k.

    Parameters
    ----------
    conn : CAS
        Specifies the CAS connection object.
    model_table : string or dict or CAS table, optional
        Specifies the CAS table to store the deep learning model.
    batch_norm_first : bool, optional
        Specifies whether to have batch normalization layer before the
        convolution layer in the residual block.  For a detailed discussion
        about this, please refer to this paper: He, Kaiming, et al. "Identity
        mappings in deep residual networks." European Conference on Computer
        Vision. Springer International Publishing, 2016.
        Default: True
    number_of_blocks : int
        Specifies the number of blocks in a residual group. For example,
        this value is [2, 2, 2, 2] for the ResNet18 architecture and [3, 4, 6, 3]
        for the ResNet34 architecture. In this case, the number of blocks
        are the same for each group as in the ResNet18 architecture.
        Default: 1
    k : int
        Specifies the widening factor.
        Default: 4
    n_classes : int, optional
        Specifies the number of classes. If None is assigned, the model will
        automatically detect the number of classes based on the training set.
        Default: None
    n_channels : int, optional
        Specifies the number of the channels (i.e., depth) of the input layer.
        Default: 3
    width : int, optional
        Specifies the width of the input layer.
        Default: 32
    height : int, optional
        Specifies the height of the input layer.
        Default: 32
    scale : double, optional
        Specifies a scaling factor to be applied to each pixel intensity values.
        Default: 1
    random_flip : string, optional
        Specifies how to flip the data in the input layer when image data is
        used. Approximately half of the input data is subject to flipping.
        Valid Values: 'h', 'hv', 'v', 'none'
    random_crop : string, optional
        Specifies how to crop the data in the input layer when image data is
        used. Images are cropped to the values that are specified in the width
        and height parameters. Only the images with one or both dimensions
        that are larger than those sizes are cropped.
        Valid Values: 'none', 'unique', 'randomresized', 'resizethencrop'
    offsets : double or iter-of-doubles, optional
        Specifies an offset for each channel in the input data. The final input
        data is set after applying scaling and subtracting the specified offsets.
        Default: (103.939, 116.779, 123.68)
    random_mutation : string, optional
        Specifies how to apply data augmentations/mutations to the data in the input layer.
        Valid Values: 'none', 'random'
    reshape_after_input : :class:`Reshape`, optional
        Specifies whether to add a reshape layer after the input layer.

    Returns
    -------
    :class:`Sequential`

    References
    ----------
    https://arxiv.org/pdf/1605.07146.pdf

    '''
    conn.retrieve('loadactionset', _messagelevel='error', actionset='deeplearn')

    # check the type
    check_layer_class(reshape_after_input, Reshape)

    in_filters = 16

    # get all the parms passed in
    parameters = locals()

    model = Sequential(conn=conn, model_table=model_table)

    # get the input parameters
    input_parameters = get_layer_options(input_layer_options, parameters)
    model.add(InputLayer(**input_parameters))

    # add reshape when specified
    if reshape_after_input:
        model.add(reshape_after_input)

    # Top layers
    model.add(Conv2d(in_filters, 3, act='identity', include_bias=False, stride=1))
    model.add(BN(act='relu'))

    # Residual block configuration.
    n_filters_list = [(16 * k, 16 * k), (32 * k, 32 * k), (64 * k, 64 * k)]
    kernel_sizes_list = [(3, 3)] * len(n_filters_list)
    rep_nums_list = [number_of_blocks, number_of_blocks, number_of_blocks]

    for i in range(len(n_filters_list)):
        kernel_sizes = kernel_sizes_list[i]
        n_filters = n_filters_list[i]
        for rep_num in range(rep_nums_list[i]):
            if i == 0:
                strides = 1
            else:
                if rep_num == 0:
                    strides = 2
                else:
                    strides = 1

            model.add(ResBlockBN(kernel_sizes=kernel_sizes, n_filters=n_filters,
                                 strides=strides, batch_norm_first=batch_norm_first))
    model.add(BN(act='relu'))
    # Bottom Layers
    model.add(GlobalAveragePooling2D())

    model.add(OutputLayer(act='softmax', n=n_classes))

    return model<|MERGE_RESOLUTION|>--- conflicted
+++ resolved
@@ -670,11 +670,7 @@
     random_mutation : string, optional
         Specifies how to apply data augmentations/mutations to the data in the input layer.
         Valid Values: 'none', 'random'
-<<<<<<< HEAD
-    reshape_after_input : Layer Reshape, optional
-=======
     reshape_after_input : :class:`Reshape`, optional
->>>>>>> 5a06cd72
         Specifies whether to add a reshape layer after the input layer.
 
     Returns
@@ -710,10 +706,7 @@
         # when a RNN model is built to consume the input data, it automatically flattens the input tensor
         # to a one-dimension vector. The reshape layer is required to reshape the tensor to the original definition.
         # This feature of mixing CNN layers with a RNN model is supported in VDMML 8.5.
-<<<<<<< HEAD
-=======
         # This option could be also used to reshape the input tensor.
->>>>>>> 5a06cd72
         if reshape_after_input:
             model.add(reshape_after_input)
 
