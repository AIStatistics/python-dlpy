#!/usr/bin/env python
# encoding: utf-8
#
# Copyright SAS Institute
#
#  Licensed under the Apache License, Version 2.0 (the License);
#  you may not use this file except in compliance with the License.
#  You may obtain a copy of the License at
#
#      http://www.apache.org/licenses/LICENSE-2.0
#
#  Unless required by applicable law or agreed to in writing, software
#  distributed under the License is distributed on an "AS IS" BASIS,
#  WITHOUT WARRANTIES OR CONDITIONS OF ANY KIND, either express or implied.
#  See the License for the specific language governing permissions and
#  limitations under the License.
#
from ..utils import input_table_check


def ResNet50_Model(s, model_table='RESNET50', n_channels=3, width=224, height=224,
                   random_crop=None, offsets=None,
<<<<<<< HEAD
                   random_flip=None, random_mutation=None):
=======
                   random_flip=None, random_mutation=None, reshape_after_input=None):
>>>>>>> d1a6ddcb
    '''
    ResNet50 model definition

    Parameters
    ----------
    s : CAS
        Specifies the CAS connection object.
    model_table : string, dict or CAS table, optional
        Specifies the CAS table to store the model.
    n_channels : int, optional
        Specifies the number of the channels of the input layer.
        Default: 3
    width : int, optional
        Specifies the width of the input layer.
        Default: 224
    height : int, optional
        Specifies the height of the input layer.
        Default: 224
    random_crop : string, optional
        Specifies how to crop the data in the input layer when image data is
        used. Images are cropped to the values that are specified in the width
        and height parameters.deepLearn. Only the images with one or both dimensions
        that are larger than those sizes are cropped.
        Valid Values: 'none', 'unique', 'randomresized', 'resizethencrop'
    offsets : double or iter-of-doubles, optional
        Specifies an offset for each channel in the input data. The final
        input data is set after applying scaling and subtracting the
        specified offsets.deepLearn.
        Default: (103.939, 116.779, 123.68)
    random_flip : string, optional
        Specifies how to flip the data in the input layer when image data is
        used. Approximately half of the input data is subject to flipping.
        Valid Values: 'h', 'hv', 'v', 'none'
    random_mutation : string, optional
        Specifies how to apply data augmentations/mutations to the data in the input layer.
        Valid Values: 'none', 'random'
<<<<<<< HEAD
=======
    reshape_after_input : Layer Reshape, optional
        Specifies whether to add a reshape layer after the input layer.

>>>>>>> d1a6ddcb
    Returns
    -------
    None
        CAS table defining the model is created

    '''

    model_table_opts = input_table_check(model_table)

    if offsets is None:
        offsets = [103.939, 116.779, 123.68]

    # instantiate model
    s.deepLearn.buildModel(model=dict(replace=True, **model_table_opts), type='CNN')

    # input layer
    s.deepLearn.addLayer(model=model_table_opts, name='data',
                         layer=dict(type='input', nchannels=n_channels, width=width, height=height,
                                    randomcrop=random_crop, offsets=offsets,
                                    randomFlip=random_flip, randomMutation=random_mutation))
<<<<<<< HEAD
=======

    input_data_layer = 'data'
    if reshape_after_input is not None:
        input_data_layer = 'reshape1'
        s.deepLearn.addLayer(model=model_table_opts, name='reshape1',
                             layer=dict(type='reshape', **reshape_after_input.config),
                             srcLayers=['data'])
>>>>>>> d1a6ddcb

    # -------------------- Layer 1 ----------------------

    # conv1 layer: 64 channels, 7x7 conv, stride=2; output = 112 x 112 */
    s.deepLearn.addLayer(model=model_table_opts, name='conv1',
                         layer=dict(type='convolution', nFilters=64, width=7, height=7,
                                    stride=2, act='identity'),
                         srcLayers=[input_data_layer])

    # conv1 batch norm layer: 64 channels, output = 112 x 112 */
    s.deepLearn.addLayer(model=model_table_opts, name='bn_conv1',
                         layer=dict(type='batchnorm', act='relu'), srcLayers=['conv1'])

    # pool1 layer: 64 channels, 3x3 pooling, output = 56 x 56 */
    s.deepLearn.addLayer(model=model_table_opts, name='pool1',
                         layer=dict(type='pooling', width=3, height=3, stride=2, pool='max'),
                         srcLayers=['bn_conv1'])

    # ------------------- Residual Layer 2A -----------------------

    # res2a_branch1 layer: 256 channels, 1x1 conv, output = 56 x 56
    s.deepLearn.addLayer(model=model_table_opts, name='res2a_branch1',
                         layer=dict(type='convolution', nFilters=256, width=1, height=1,
                                    stride=1, includebias=False, act='identity'),
                         srcLayers=['pool1'])

    # res2a_branch1 batch norm layer: 256 channels, output = 56 x 56
    s.deepLearn.addLayer(model=model_table_opts, name='bn2a_branch1',
                         layer=dict(type='batchnorm', act='identity'),
                         srcLayers=['res2a_branch1'])

    # res2a_branch2a layer: 64 channels, 1x1 conv, output = 56 x 56
    s.deepLearn.addLayer(model=model_table_opts, name='res2a_branch2a',
                         layer=dict(type='convolution', nFilters=64, width=1, height=1,
                                    stride=1, includebias=False, act='identity'),
                         srcLayers=['pool1'])

    # res2a_branch2a batch norm layer: 64 channels, output = 56 x 56
    s.deepLearn.addLayer(model=model_table_opts, name='bn2a_branch2a',
                         layer=dict(type='batchnorm', act='relu'),
                         srcLayers=['res2a_branch2a'])

    # res2a_branch2b layer: 64 channels, 3x3 conv, output = 56 x 56
    s.deepLearn.addLayer(model=model_table_opts, name='res2a_branch2b',
                         layer=dict(type='convolution', nFilters=64, width=3, height=3,
                                    stride=1, includebias=False, act='identity'),
                         srcLayers=['bn2a_branch2a'])

    # res2a_branch2b batch norm layer: 64 channels, output = 56 x 56
    s.deepLearn.addLayer(model=model_table_opts, name='bn2a_branch2b',
                         layer=dict(type='batchnorm', act='relu'),
                         srcLayers=['res2a_branch2b'])

    # res2a_branch2c layer: 256 channels, 1x1 conv, output = 56 x 56
    s.deepLearn.addLayer(model=model_table_opts, name='res2a_branch2c',
                         layer=dict(type='convolution', nFilters=256, width=1, height=1,
                                    stride=1, includebias=False, act='identity'),
                         srcLayers=['bn2a_branch2b'])

    # res2a_branch2c batch norm layer: 256 channels, output = 56 x 56
    s.deepLearn.addLayer(model=model_table_opts, name='bn2a_branch2c',
                         layer=dict(type='batchnorm', act='identity'),
                         srcLayers=['res2a_branch2c'])

    # res2a residual layer: 256 channels, output = 56 x 56
    s.deepLearn.addLayer(model=model_table_opts, name='res2a',
                         layer=dict(type='residual', act='relu'),
                         srcLayers=['bn2a_branch2c', 'bn2a_branch1'])

    # ------------------- Residual Layer 2B -----------------------

    # res2b_branch2a layer: 64 channels, 1x1 conv, output = 56 x 56
    s.deepLearn.addLayer(model=model_table_opts, name='res2b_branch2a',
                         layer=dict(type='convolution', nFilters=64, width=1, height=1,
                                    stride=1, includebias=False, act='identity'),
                         srcLayers=['res2a'])

    # res2b_branch2a batch norm layer: 64 channels, output = 56 x 56
    s.deepLearn.addLayer(model=model_table_opts, name='bn2b_branch2a',
                         layer=dict(type='batchnorm', act='relu'),
                         srcLayers=['res2b_branch2a'])

    # res2b_branch2b layer: 64 channels, 3x3 conv, output = 56 x 56
    s.deepLearn.addLayer(model=model_table_opts, name='res2b_branch2b',
                         layer=dict(type='convolution', nFilters=64, width=3, height=3,
                                    stride=1, includebias=False, act='identity'),
                         srcLayers=['bn2b_branch2a'])

    # res2b_branch2b batch norm layer: 64 channels, output = 56 x 56
    s.deepLearn.addLayer(model=model_table_opts, name='bn2b_branch2b',
                         layer=dict(type='batchnorm', act='relu'),
                         srcLayers=['res2b_branch2b'])

    # res2b_branch2c layer: 256 channels, 1x1 conv, output = 56 x 56
    s.deepLearn.addLayer(model=model_table_opts, name='res2b_branch2c',
                         layer=dict(type='convolution', nFilters=256, width=1, height=1,
                                    stride=1, includebias=False, act='identity'),
                         srcLayers=['bn2b_branch2b'])

    # res2b_branch2c batch norm layer: 256 channels, output = 56 x 56
    s.deepLearn.addLayer(model=model_table_opts, name='bn2b_branch2c',
                         layer=dict(type='batchnorm', act='identity'),
                         srcLayers=['res2b_branch2c'])

    # res2b residual layer: 256 channels, output = 56 x 56
    s.deepLearn.addLayer(model=model_table_opts, name='res2b',
                         layer=dict(type='residual', act='relu'),
                         srcLayers=['bn2b_branch2c', 'res2a'])

    # ------------------- Residual Layer 2C -----------------------

    # res2c_branch2a layer: 64 channels, 1x1 conv, output = 56 x 56
    s.deepLearn.addLayer(model=model_table_opts, name='res2c_branch2a',
                         layer=dict(type='convolution', nFilters=64, width=1, height=1,
                                    stride=1, includebias=False, act='identity'),
                         srcLayers=['res2b'])

    # res2c_branch2a batch norm layer: 64 channels, output = 56 x 56
    s.deepLearn.addLayer(model=model_table_opts, name='bn2c_branch2a',
                         layer=dict(type='batchnorm', act='relu'),
                         srcLayers=['res2c_branch2a'])

    # res2c_branch2b layer: 64 channels, 3x3 conv, output = 56 x 56
    s.deepLearn.addLayer(model=model_table_opts, name='res2c_branch2b',
                         layer=dict(type='convolution', nFilters=64, width=3, height=3,
                                    stride=1, includebias=False, act='identity'),
                         srcLayers=['bn2c_branch2a'])

    # res2c_branch2b batch norm layer: 64 channels, output = 56 x 56
    s.deepLearn.addLayer(model=model_table_opts, name='bn2c_branch2b',
                         layer=dict(type='batchnorm', act='relu'),
                         srcLayers=['res2c_branch2b'])

    # res2c_branch2c layer: 256 channels, 1x1 conv, output = 56 x 56
    s.deepLearn.addLayer(model=model_table_opts, name='res2c_branch2c',
                         layer=dict(type='convolution', nFilters=256, width=1, height=1,
                                    stride=1, includebias=False, act='identity'),
                         srcLayers=['bn2c_branch2b'])

    # res2c_branch2c batch norm layer: 256 channels, output = 56 x 56
    s.deepLearn.addLayer(model=model_table_opts, name='bn2c_branch2c',
                         layer=dict(type='batchnorm', act='identity'),
                         srcLayers=['res2c_branch2c'])

    # res2c residual layer: 256 channels, output = 56 x 56
    s.deepLearn.addLayer(model=model_table_opts, name='res2c',
                         layer=dict(type='residual', act='relu'),
                         srcLayers=['bn2c_branch2c', 'res2b'])

    # ------------- Layer 3A --------------------

    # res3a_branch1 layer: 512 channels, 1x1 conv, output = 28 x 28
    s.deepLearn.addLayer(model=model_table_opts, name='res3a_branch1',
                         layer=dict(type='convolution', nFilters=512, width=1, height=1,
                                    stride=2, includebias=False, act='identity'),
                         srcLayers=['res2c'])

    # res3a_branch1 batch norm layer: 512 channels, output = 28 x 28
    s.deepLearn.addLayer(model=model_table_opts, name='bn3a_branch1',
                         layer=dict(type='batchnorm', act='identity'),
                         srcLayers=['res3a_branch1'])

    # res3a_branch2a layer: 128 channels, 1x1 conv, output = 28 x 28
    s.deepLearn.addLayer(model=model_table_opts, name='res3a_branch2a',
                         layer=dict(type='convolution', nFilters=128, width=1, height=1,
                                    stride=2, includebias=False, act='identity'),
                         srcLayers=['res2c'])

    # res3a_branch2a batch norm layer: 128 channels, output = 28 x 28
    s.deepLearn.addLayer(model=model_table_opts, name='bn3a_branch2a',
                         layer=dict(type='batchnorm', act='relu'),
                         srcLayers=['res3a_branch2a'])

    # res3a_branch2b layer: 128 channels, 3x3 conv, output = 28 x 28
    s.deepLearn.addLayer(model=model_table_opts, name='res3a_branch2b',
                         layer=dict(type='convolution', nFilters=128, width=3, height=3,
                                    stride=1, includebias=False, act='identity'),
                         srcLayers=['bn3a_branch2a'])

    # res3a_branch2b batch norm layer: 128 channels, output = 28 x 28
    s.deepLearn.addLayer(model=model_table_opts, name='bn3a_branch2b',
                         layer=dict(type='batchnorm', act='relu'),
                         srcLayers=['res3a_branch2b'])

    # res3a_branch2c layer: 512 channels, 1x1 conv, output = 28 x 28
    s.deepLearn.addLayer(model=model_table_opts, name='res3a_branch2c',
                         layer=dict(type='convolution', nFilters=512, width=1, height=1,
                                    stride=1, includebias=False, act='identity'),
                         srcLayers=['bn3a_branch2b'])

    # res3a_branch2c batch norm layer: 512 channels, output = 28 x 28
    s.deepLearn.addLayer(model=model_table_opts, name='bn3a_branch2c',
                         layer=dict(type='batchnorm', act='identity'),
                         srcLayers=['res3a_branch2c'])

    # res3a residual layer: 512 channels, output = 28 x 28
    s.deepLearn.addLayer(model=model_table_opts, name='res3a',
                         layer=dict(type='residual', act='relu'),
                         srcLayers=['bn3a_branch2c', 'bn3a_branch1'])

    # ------------------- Residual Layer 3B -----------------------

    # res3b_branch2a layer: 128 channels, 1x1 conv, output = 28 x 28
    s.deepLearn.addLayer(model=model_table_opts, name='res3b_branch2a',
                         layer=dict(type='convolution', nFilters=128, width=1, height=1,
                                    stride=1, includebias=False, act='identity'),
                         srcLayers=['res3a'])

    # res3b_branch2a batch norm layer: 128 channels, output = 28 x 28
    s.deepLearn.addLayer(model=model_table_opts, name='bn3b_branch2a',
                         layer=dict(type='batchnorm', act='relu'),
                         srcLayers=['res3b_branch2a'])

    # res3b_branch2b layer: 128 channels, 3x3 conv, output = 28 x 28
    s.deepLearn.addLayer(model=model_table_opts, name='res3b_branch2b',
                         layer=dict(type='convolution', nFilters=128, width=3, height=3,
                                    stride=1, includebias=False, act='identity'),
                         srcLayers=['bn3b_branch2a'])

    # res3b_branch2b batch norm layer: 128 channels, output = 28 x 28
    s.deepLearn.addLayer(model=model_table_opts, name='bn3b_branch2b',
                         layer=dict(type='batchnorm', act='relu'),
                         srcLayers=['res3b_branch2b'])

    # res3b_branch2c layer: 512 channels, 1x1 conv, output = 28 x 28
    s.deepLearn.addLayer(model=model_table_opts, name='res3b_branch2c',
                         layer=dict(type='convolution', nFilters=512, width=1, height=1,
                                    stride=1, includebias=False, act='identity'),
                         srcLayers=['bn3b_branch2b'])

    # res3b_branch2c batch norm layer: 512 channels, output = 28 x 28
    s.deepLearn.addLayer(model=model_table_opts, name='bn3b_branch2c',
                         layer=dict(type='batchnorm', act='identity'),
                         srcLayers=['res3b_branch2c'])

    # res3b residual layer: 512 channels, output = 28 x 28
    s.deepLearn.addLayer(model=model_table_opts, name='res3b',
                         layer=dict(type='residual', act='relu'),
                         srcLayers=['bn3b_branch2c', 'res3a'])

    # ------------------- Residual Layer 3C -----------------------

    # res3c_branch2a layer: 128 channels, 1x1 conv, output = 28 x 28
    s.deepLearn.addLayer(model=model_table_opts, name='res3c_branch2a',
                         layer=dict(type='convolution', nFilters=128, width=1, height=1,
                                    stride=1, includebias=False, act='identity'),
                         srcLayers=['res3b'])

    # res3c_branch2a batch norm layer: 128 channels, output = 28 x 28
    s.deepLearn.addLayer(model=model_table_opts, name='bn3c_branch2a',
                         layer=dict(type='batchnorm', act='relu'),
                         srcLayers=['res3c_branch2a'])

    # res3c_branch2b layer: 128 channels, 3x3 conv, output = 28 x 28
    s.deepLearn.addLayer(model=model_table_opts, name='res3c_branch2b',
                         layer=dict(type='convolution', nFilters=128, width=3, height=3,
                                    stride=1, includebias=False, act='identity'),
                         srcLayers=['bn3c_branch2a'])

    # res3c_branch2b batch norm layer: 128 channels, output = 28 x 28
    s.deepLearn.addLayer(model=model_table_opts, name='bn3c_branch2b',
                         layer=dict(type='batchnorm', act='relu'),
                         srcLayers=['res3c_branch2b'])

    # res3c_branch2c layer: 512 channels, 1x1 conv, output = 28 x 28
    s.deepLearn.addLayer(model=model_table_opts, name='res3c_branch2c',
                         layer=dict(type='convolution', nFilters=512, width=1, height=1,
                                    stride=1, includebias=False, act='identity'),
                         srcLayers=['bn3c_branch2b'])

    # res3c_branch2c batch norm layer: 512 channels, output = 28 x 28
    s.deepLearn.addLayer(model=model_table_opts, name='bn3c_branch2c',
                         layer=dict(type='batchnorm', act='identity'),
                         srcLayers=['res3c_branch2c'])

    # res3c residual layer: 512 channels, output = 28 x 28
    s.deepLearn.addLayer(model=model_table_opts, name='res3c',
                         layer=dict(type='residual', act='relu'),
                         srcLayers=['bn3c_branch2c', 'res3b'])

    # ------------------- Residual Layer 3D -----------------------

    # res3d_branch2a layer: 128 channels, 1x1 conv, output = 28 x 28
    s.deepLearn.addLayer(model=model_table_opts, name='res3d_branch2a',
                         layer=dict(type='convolution', nFilters=128, width=1, height=1,
                                    stride=1, includebias=False, act='identity'),
                         srcLayers=['res3c'])

    # res3d_branch2a batch norm layer: 128 channels, output = 28 x 28
    s.deepLearn.addLayer(model=model_table_opts, name='bn3d_branch2a',
                         layer=dict(type='batchnorm', act='relu'),
                         srcLayers=['res3d_branch2a'])

    # res3d_branch2b layer: 128 channels, 3x3 conv, output = 28 x 28
    s.deepLearn.addLayer(model=model_table_opts, name='res3d_branch2b',
                         layer=dict(type='convolution', nFilters=128, width=3, height=3,
                                    stride=1, includebias=False, act='identity'),
                         srcLayers=['bn3d_branch2a'])

    # res3d_branch2b batch norm layer: 128 channels, output = 28 x 28
    s.deepLearn.addLayer(model=model_table_opts, name='bn3d_branch2b',
                         layer=dict(type='batchnorm', act='relu'),
                         srcLayers=['res3d_branch2b'])

    # res3d_branch2c layer: 512 channels, 1x1 conv, output = 28 x 28
    s.deepLearn.addLayer(model=model_table_opts, name='res3d_branch2c',
                         layer=dict(type='convolution', nFilters=512, width=1, height=1,
                                    stride=1, includebias=False, act='identity'),
                         srcLayers=['bn3d_branch2b'])

    # res3d_branch2c batch norm layer: 512 channels, output = 28 x 28
    s.deepLearn.addLayer(model=model_table_opts, name='bn3d_branch2c',
                         layer=dict(type='batchnorm', act='identity'),
                         srcLayers=['res3d_branch2c'])

    # res3d residual layer: 512 channels, output = 28 x 28
    s.deepLearn.addLayer(model=model_table_opts, name='res3d',
                         layer=dict(type='residual', act='relu'),
                         srcLayers=['bn3d_branch2c', 'res3c'])

    # ------------- Layer 4A --------------------

    # res4a_branch1 layer: 1024 channels, 1x1 conv, output = 14 x 14
    s.deepLearn.addLayer(model=model_table_opts, name='res4a_branch1',
                         layer=dict(type='convolution', nFilters=1024, width=1, height=1,
                                    stride=2, includebias=False, act='identity'),
                         srcLayers=['res3d'])

    # res4a_branch1 batch norm layer: 1024 channels, output = 14 x 14
    s.deepLearn.addLayer(model=model_table_opts, name='bn4a_branch1',
                         layer=dict(type='batchnorm', act='identity'),
                         srcLayers=['res4a_branch1'])

    # res4a_branch2a layer: 256 channels, 1x1 conv, output = 14 x 14
    s.deepLearn.addLayer(model=model_table_opts, name='res4a_branch2a',
                         layer=dict(type='convolution', nFilters=256, width=1, height=1,
                                    stride=2, includebias=False, act='identity'),
                         srcLayers=['res3d'])

    # res4a_branch2a batch norm layer: 256 channels, output = 14 x 14
    s.deepLearn.addLayer(model=model_table_opts, name='bn4a_branch2a',
                         layer=dict(type='batchnorm', act='relu'),
                         srcLayers=['res4a_branch2a'])

    # res4a_branch2b layer: 256 channels, 3x3 conv, output = 14 x 14
    s.deepLearn.addLayer(model=model_table_opts, name='res4a_branch2b',
                         layer=dict(type='convolution', nFilters=256, width=3, height=3,
                                    stride=1, includebias=False, act='identity'),
                         srcLayers=['bn4a_branch2a'])

    # res4a_branch2b batch norm layer: 256 channels, output = 14 x 14
    s.deepLearn.addLayer(model=model_table_opts, name='bn4a_branch2b',
                         layer=dict(type='batchnorm', act='relu'),
                         srcLayers=['res4a_branch2b'])

    # res4a_branch2c layer: 1024 channels, 1x1 conv, output = 14 x 14
    s.deepLearn.addLayer(model=model_table_opts, name='res4a_branch2c',
                         layer=dict(type='convolution', nFilters=1024, width=1, height=1,
                                    stride=1, includebias=False, act='identity'),
                         srcLayers=['bn4a_branch2b'])

    # res4a_branch2c batch norm layer: 1024 channels, output = 14 x 14
    s.deepLearn.addLayer(model=model_table_opts, name='bn4a_branch2c',
                         layer=dict(type='batchnorm', act='identity'),
                         srcLayers=['res4a_branch2c'])

    # res4a residual layer: 1024 channels, output = 14 x 14
    s.deepLearn.addLayer(model=model_table_opts, name='res4a',
                         layer=dict(type='residual', act='relu'),
                         srcLayers=['bn4a_branch2c', 'bn4a_branch1'])

    # ------------------- Residual Layer 4B -----------------------

    # res4b_branch2a layer: 256 channels, 1x1 conv, output = 14 x 14
    s.deepLearn.addLayer(model=model_table_opts, name='res4b_branch2a',
                         layer=dict(type='convolution', nFilters=256, width=1, height=1,
                                    stride=1, includebias=False, act='identity'),
                         srcLayers=['res4a'])

    # res4b_branch2a batch norm layer: 256 channels, output = 14 x 14
    s.deepLearn.addLayer(model=model_table_opts, name='bn4b_branch2a',
                         layer=dict(type='batchnorm', act='relu'),
                         srcLayers=['res4b_branch2a'])

    # res4b_branch2b layer: 256 channels, 3x3 conv, output = 14 x 14
    s.deepLearn.addLayer(model=model_table_opts, name='res4b_branch2b',
                         layer=dict(type='convolution', nFilters=256, width=3, height=3,
                                    stride=1, includebias=False, act='identity'),
                         srcLayers=['bn4b_branch2a'])

    # res4b_branch2b batch norm layer: 256 channels, output = 14 x 14
    s.deepLearn.addLayer(model=model_table_opts, name='bn4b_branch2b',
                         layer=dict(type='batchnorm', act='relu'),
                         srcLayers=['res4b_branch2b'])

    # res4b_branch2c layer: 1024 channels, 1x1 conv, output = 14 x 14
    s.deepLearn.addLayer(model=model_table_opts, name='res4b_branch2c',
                         layer=dict(type='convolution', nFilters=1024, width=1, height=1,
                                    stride=1, includebias=False, act='identity'),
                         srcLayers=['bn4b_branch2b'])

    # res4b_branch2c batch norm layer: 1024 channels, output = 14 x 14
    s.deepLearn.addLayer(model=model_table_opts, name='bn4b_branch2c',
                         layer=dict(type='batchnorm', act='identity'),
                         srcLayers=['res4b_branch2c'])

    # res4b residual layer: 1024 channels, output = 14 x 14
    s.deepLearn.addLayer(model=model_table_opts, name='res4b',
                         layer=dict(type='residual', act='relu'),
                         srcLayers=['bn4b_branch2c', 'res4a'])

    # ------------------- Residual Layer 4C -----------------------

    # res4c_branch2a layer: 256 channels, 1x1 conv, output = 14 x 14
    s.deepLearn.addLayer(model=model_table_opts, name='res4c_branch2a',
                         layer=dict(type='convolution', nFilters=256, width=1, height=1,
                                    stride=1, includebias=False, act='identity'),
                         srcLayers=['res4b'])

    # res4c_branch2a batch norm layer: 256 channels, output = 14 x 14
    s.deepLearn.addLayer(model=model_table_opts, name='bn4c_branch2a',
                         layer=dict(type='batchnorm', act='relu'),
                         srcLayers=['res4c_branch2a'])

    # res4c_branch2b layer: 256 channels, 3x3 conv, output = 14 x 14
    s.deepLearn.addLayer(model=model_table_opts, name='res4c_branch2b',
                         layer=dict(type='convolution', nFilters=256, width=3, height=3,
                                    stride=1, includebias=False, act='identity'),
                         srcLayers=['bn4c_branch2a'])

    # res4c_branch2b batch norm layer: 256 channels, output = 14 x 14
    s.deepLearn.addLayer(model=model_table_opts, name='bn4c_branch2b',
                         layer=dict(type='batchnorm', act='relu'),
                         srcLayers=['res4c_branch2b'])

    # res4c_branch2c layer: 1024 channels, 1x1 conv, output = 14 x 14
    s.deepLearn.addLayer(model=model_table_opts, name='res4c_branch2c',
                         layer=dict(type='convolution', nFilters=1024, width=1, height=1,
                                    stride=1, includebias=False, act='identity'),
                         srcLayers=['bn4c_branch2b'])

    # res4c_branch2c batch norm layer: 1024 channels, output = 14 x 14
    s.deepLearn.addLayer(model=model_table_opts, name='bn4c_branch2c',
                         layer=dict(type='batchnorm', act='identity'),
                         srcLayers=['res4c_branch2c'])

    # res4c residual layer: 1024 channels, output = 14 x 14
    s.deepLearn.addLayer(model=model_table_opts, name='res4c',
                         layer=dict(type='residual', act='relu'),
                         srcLayers=['bn4c_branch2c', 'res4b'])

    # ------------------- Residual Layer 4D -----------------------

    # res4d_branch2a layer: 256 channels, 1x1 conv, output = 14 x 14
    s.deepLearn.addLayer(model=model_table_opts, name='res4d_branch2a',
                         layer=dict(type='convolution', nFilters=256, width=1, height=1,
                                    stride=1, includebias=False, act='identity'),
                         srcLayers=['res4c'])

    # res4d_branch2a batch norm layer: 256 channels, output = 14 x 14
    s.deepLearn.addLayer(model=model_table_opts, name='bn4d_branch2a',
                         layer=dict(type='batchnorm', act='relu'),
                         srcLayers=['res4d_branch2a'])

    # res4d_branch2b layer: 256 channels, 3x3 conv, output = 14 x 14
    s.deepLearn.addLayer(model=model_table_opts, name='res4d_branch2b',
                         layer=dict(type='convolution', nFilters=256, width=3, height=3,
                                    stride=1, includebias=False, act='identity'),
                         srcLayers=['bn4d_branch2a'])

    # res4d_branch2b batch norm layer: 256 channels, output = 14 x 14
    s.deepLearn.addLayer(model=model_table_opts, name='bn4d_branch2b',
                         layer=dict(type='batchnorm', act='relu'),
                         srcLayers=['res4d_branch2b'])

    # res4d_branch2c layer: 1024 channels, 1x1 conv, output = 14 x 14
    s.deepLearn.addLayer(model=model_table_opts, name='res4d_branch2c',
                         layer=dict(type='convolution', nFilters=1024, width=1, height=1,
                                    stride=1, includebias=False, act='identity'),
                         srcLayers=['bn4d_branch2b'])

    # res4d_branch2c batch norm layer: 1024 channels, output = 14 x 14
    s.deepLearn.addLayer(model=model_table_opts, name='bn4d_branch2c',
                         layer=dict(type='batchnorm', act='identity'),
                         srcLayers=['res4d_branch2c'])

    # res4d residual layer: 1024 channels, output = 14 x 14
    s.deepLearn.addLayer(model=model_table_opts, name='res4d',
                         layer=dict(type='residual', act='relu'),
                         srcLayers=['bn4d_branch2c', 'res4c'])

    # ------------------- Residual Layer 4E ----------------------- */

    # res4e_branch2a layer: 256 channels, 1x1 conv, output = 14 x 14
    s.deepLearn.addLayer(model=model_table_opts, name='res4e_branch2a',
                         layer=dict(type='convolution', nFilters=256, width=1, height=1,
                                    stride=1, includebias=False, act='identity'),
                         srcLayers=['res4d'])

    # res4e_branch2a batch norm layer: 256 channels, output = 14 x 14
    s.deepLearn.addLayer(model=model_table_opts, name='bn4e_branch2a',
                         layer=dict(type='batchnorm', act='relu'),
                         srcLayers=['res4e_branch2a'])

    # res4e_branch2b layer: 256 channels, 3x3 conv, output = 14 x 14
    s.deepLearn.addLayer(model=model_table_opts, name='res4e_branch2b',
                         layer=dict(type='convolution', nFilters=256, width=3, height=3,
                                    stride=1, includebias=False, act='identity'),
                         srcLayers=['bn4e_branch2a'])

    # res4e_branch2b batch norm layer: 256 channels, output = 14 x 14
    s.deepLearn.addLayer(model=model_table_opts, name='bn4e_branch2b',
                         layer=dict(type='batchnorm', act='relu'),
                         srcLayers=['res4e_branch2b'])

    # res4e_branch2c layer: 1024 channels, 1x1 conv, output = 14 x 14
    s.deepLearn.addLayer(model=model_table_opts, name='res4e_branch2c',
                         layer=dict(type='convolution', nFilters=1024, width=1, height=1,
                                    stride=1, includebias=False, act='identity'),
                         srcLayers=['bn4e_branch2b'])

    # res4e_branch2c batch norm layer: 1024 channels, output = 14 x 14
    s.deepLearn.addLayer(model=model_table_opts, name='bn4e_branch2c',
                         layer=dict(type='batchnorm', act='identity'),
                         srcLayers=['res4e_branch2c'])

    # res4e residual layer: 1024 channels, output = 14 x 14
    s.deepLearn.addLayer(model=model_table_opts, name='res4e',
                         layer=dict(type='residual', act='relu'),
                         srcLayers=['bn4e_branch2c', 'res4d'])

    # ------------------- Residual Layer 4F -----------------------

    # res4f_branch2a layer: 256 channels, 1x1 conv, output = 14 x 14
    s.deepLearn.addLayer(model=model_table_opts, name='res4f_branch2a',
                         layer=dict(type='convolution', nFilters=256, width=1, height=1,
                                    stride=1, includebias=False, act='identity'),
                         srcLayers=['res4e'])

    # res4f_branch2a batch norm layer: 256 channels, output = 14 x 14
    s.deepLearn.addLayer(model=model_table_opts, name='bn4f_branch2a',
                         layer=dict(type='batchnorm', act='relu'),
                         srcLayers=['res4f_branch2a'])

    # res4f_branch2b layer: 256 channels, 3x3 conv, output = 14 x 14
    s.deepLearn.addLayer(model=model_table_opts, name='res4f_branch2b',
                         layer=dict(type='convolution', nFilters=256, width=3, height=3,
                                    stride=1, includebias=False, act='identity'),
                         srcLayers=['bn4f_branch2a'])

    # res4f_branch2b batch norm layer: 256 channels, output = 14 x 14
    s.deepLearn.addLayer(model=model_table_opts, name='bn4f_branch2b',
                         layer=dict(type='batchnorm', act='relu'),
                         srcLayers=['res4f_branch2b'])

    # res4f_branch2c layer: 1024 channels, 1x1 conv, output = 14 x 14
    s.deepLearn.addLayer(model=model_table_opts, name='res4f_branch2c',
                         layer=dict(type='convolution', nFilters=1024, width=1, height=1,
                                    stride=1, includebias=False, act='identity'),
                         srcLayers=['bn4f_branch2b'])

    # res4f_branch2c batch norm layer: 1024 channels, output = 14 x 14
    s.deepLearn.addLayer(model=model_table_opts, name='bn4f_branch2c',
                         layer=dict(type='batchnorm', act='identity'),
                         srcLayers=['res4f_branch2c'])

    # res4f residual layer: 1024 channels, output = 14 x 14
    s.deepLearn.addLayer(model=model_table_opts, name='res4f',
                         layer=dict(type='residual', act='relu'),
                         srcLayers=['bn4f_branch2c', 'res4e'])

    # ------------- Layer 5A -------------------- */

    # res5a_branch1 layer: 2048 channels, 1x1 conv, output = 7 x 7
    s.deepLearn.addLayer(model=model_table_opts, name='res5a_branch1',
                         layer=dict(type='convolution', nFilters=2048, width=1, height=1,
                                    stride=2, includebias=False, act='identity'),
                         srcLayers=['res4f'])

    # res5a_branch1 batch norm layer: 2048 channels, output = 7 x 7
    s.deepLearn.addLayer(model=model_table_opts, name='bn5a_branch1',
                         layer=dict(type='batchnorm', act='identity'),
                         srcLayers=['res5a_branch1'])

    # res5a_branch2a layer: 512 channels, 1x1 conv, output = 7 x 7
    s.deepLearn.addLayer(model=model_table_opts, name='res5a_branch2a',
                         layer=dict(type='convolution', nFilters=512, width=1, height=1,
                                    stride=2, includebias=False, act='identity'),
                         srcLayers=['res4f'])

    # res5a_branch2a batch norm layer: 512 channels, output = 7 x 7
    s.deepLearn.addLayer(model=model_table_opts, name='bn5a_branch2a',
                         layer=dict(type='batchnorm', act='relu'),
                         srcLayers=['res5a_branch2a'])

    # res5a_branch2b layer: 512 channels, 3x3 conv, output = 7 x 7
    s.deepLearn.addLayer(model=model_table_opts, name='res5a_branch2b',
                         layer=dict(type='convolution', nFilters=512, width=3, height=3,
                                    stride=1, includebias=False, act='identity'),
                         srcLayers=['bn5a_branch2a'])

    # res5a_branch2b batch norm layer: 512 channels, output = 7 x 7
    s.deepLearn.addLayer(model=model_table_opts, name='bn5a_branch2b',
                         layer=dict(type='batchnorm', act='relu'),
                         srcLayers=['res5a_branch2b'])

    # res5a_branch2c layer: 2048 channels, 1x1 conv, output = 7 x 7
    s.deepLearn.addLayer(model=model_table_opts, name='res5a_branch2c',
                         layer=dict(type='convolution', nFilters=2048, width=1, height=1,
                                    stride=1, includebias=False, act='identity'),
                         srcLayers=['bn5a_branch2b'])

    # res5a_branch2c batch norm layer: 2048 channels, output = 7 x 7
    s.deepLearn.addLayer(model=model_table_opts, name='bn5a_branch2c',
                         layer=dict(type='batchnorm', act='identity'),
                         srcLayers=['res5a_branch2c'])

    # res5a residual layer: 2048 channels, output = 7 x 7
    s.deepLearn.addLayer(model=model_table_opts, name='res5a',
                         layer=dict(type='residual', act='relu'),
                         srcLayers=['bn5a_branch2c', 'bn5a_branch1'])

    # ------------------- Residual Layer 5B -----------------------

    # res5b_branch2a layer: 512 channels, 1x1 conv, output = 7 x 7
    s.deepLearn.addLayer(model=model_table_opts, name='res5b_branch2a',
                         layer=dict(type='convolution', nFilters=512, width=1, height=1,
                                    stride=1, includebias=False, act='identity'),
                         srcLayers=['res5a'])

    # res5b_branch2a batch norm layer: 512 channels, output = 7 x 7
    s.deepLearn.addLayer(model=model_table_opts, name='bn5b_branch2a',
                         layer=dict(type='batchnorm', act='relu'),
                         srcLayers=['res5b_branch2a'])

    # res5b_branch2b layer: 512 channels, 3x3 conv, output = 7 x 7
    s.deepLearn.addLayer(model=model_table_opts, name='res5b_branch2b',
                         layer=dict(type='convolution', nFilters=512, width=3, height=3,
                                    stride=1, includebias=False, act='identity'),
                         srcLayers=['bn5b_branch2a'])

    # res5b_branch2b batch norm layer: 512 channels, output = 7 x 7
    s.deepLearn.addLayer(model=model_table_opts, name='bn5b_branch2b',
                         layer=dict(type='batchnorm', act='relu'),
                         srcLayers=['res5b_branch2b'])

    # res5b_branch2c layer: 2048 channels, 1x1 conv, output = 7 x 7
    s.deepLearn.addLayer(model=model_table_opts, name='res5b_branch2c',
                         layer=dict(type='convolution', nFilters=2048, width=1, height=1,
                                    stride=1, includebias=False, act='identity'),
                         srcLayers=['bn5b_branch2b'])

    # res5b_branch2c batch norm layer: 2048 channels, output = 7 x 7
    s.deepLearn.addLayer(model=model_table_opts, name='bn5b_branch2c',
                         layer=dict(type='batchnorm', act='identity'),
                         srcLayers=['res5b_branch2c'])

    # res5b residual layer: 2048 channels, output = 7 x 7
    s.deepLearn.addLayer(model=model_table_opts, name='res5b',
                         layer=dict(type='residual', act='relu'),
                         srcLayers=['bn5b_branch2c', 'res5a'])

    # ------------------- Residual Layer 5C -----------------------

    # res5c_branch2a layer: 512 channels, 1x1 conv, output = 7 x 7
    s.deepLearn.addLayer(model=model_table_opts, name='res5c_branch2a',
                         layer=dict(type='convolution', nFilters=512, width=1, height=1,
                                    stride=1, includebias=False, act='identity'),
                         srcLayers=['res5b'])

    # res5c_branch2a batch norm layer: 512 channels, output = 7 x 7
    s.deepLearn.addLayer(model=model_table_opts, name='bn5c_branch2a',
                         layer=dict(type='batchnorm', act='relu'),
                         srcLayers=['res5c_branch2a'])

    # res5c_branch2b layer: 512 channels, 3x3 conv, output = 7 x 7
    s.deepLearn.addLayer(model=model_table_opts, name='res5c_branch2b',
                         layer=dict(type='convolution', nFilters=512, width=3, height=3,
                                    stride=1, includebias=False, act='identity'),
                         srcLayers=['bn5c_branch2a'])

    # res5c_branch2b batch norm layer: 512 channels, output = 7 x 7
    s.deepLearn.addLayer(model=model_table_opts, name='bn5c_branch2b',
                         layer=dict(type='batchnorm', act='relu'),
                         srcLayers=['res5c_branch2b'])

    # res5c_branch2c layer: 2048 channels, 1x1 conv, output = 7 x 7
    s.deepLearn.addLayer(model=model_table_opts, name='res5c_branch2c',
                         layer=dict(type='convolution', nFilters=2048, width=1, height=1,
                                    stride=1, includebias=False, act='identity'),
                         srcLayers=['bn5c_branch2b'])

    # res5c_branch2c batch norm layer: 2048 channels, output = 7 x 7
    s.deepLearn.addLayer(model=model_table_opts, name='bn5c_branch2c',
                         layer=dict(type='batchnorm', act='identity'),
                         srcLayers=['res5c_branch2c'])

    # res5c residual layer: 2048 channels, output = 7 x 7
    s.deepLearn.addLayer(model=model_table_opts, name='res5c',
                         layer=dict(type='residual', act='relu'),
                         srcLayers=['bn5c_branch2c', 'res5b'])

    # ------------------- final layers ----------------------

    # pool5 layer: 2048 channels, 7x7 pooling, output = 1 x 1
    kernel_width = width // 2 // 2 // 2 // 2 // 2
    kernel_height = height // 2 // 2 // 2 // 2 // 2
    stride = kernel_width

    s.deepLearn.addLayer(model=model_table_opts, name='pool5',
                         layer=dict(type='pooling', width=kernel_width,
                                    height=kernel_height, stride=stride, pool='mean'),
                         srcLayers=['res5c'])

    # fc1000 output layer: 1000 neurons */
    s.deepLearn.addLayer(model=model_table_opts, name='fc1000',
                         layer=dict(type='output', n=1000, act='softmax'),
                         srcLayers=['pool5'])

    return s.CASTable(**model_table_opts)<|MERGE_RESOLUTION|>--- conflicted
+++ resolved
@@ -20,11 +20,7 @@
 
 def ResNet50_Model(s, model_table='RESNET50', n_channels=3, width=224, height=224,
                    random_crop=None, offsets=None,
-<<<<<<< HEAD
-                   random_flip=None, random_mutation=None):
-=======
                    random_flip=None, random_mutation=None, reshape_after_input=None):
->>>>>>> d1a6ddcb
     '''
     ResNet50 model definition
 
@@ -61,12 +57,9 @@
     random_mutation : string, optional
         Specifies how to apply data augmentations/mutations to the data in the input layer.
         Valid Values: 'none', 'random'
-<<<<<<< HEAD
-=======
     reshape_after_input : Layer Reshape, optional
         Specifies whether to add a reshape layer after the input layer.
 
->>>>>>> d1a6ddcb
     Returns
     -------
     None
@@ -87,8 +80,6 @@
                          layer=dict(type='input', nchannels=n_channels, width=width, height=height,
                                     randomcrop=random_crop, offsets=offsets,
                                     randomFlip=random_flip, randomMutation=random_mutation))
-<<<<<<< HEAD
-=======
 
     input_data_layer = 'data'
     if reshape_after_input is not None:
@@ -96,7 +87,6 @@
         s.deepLearn.addLayer(model=model_table_opts, name='reshape1',
                              layer=dict(type='reshape', **reshape_after_input.config),
                              srcLayers=['data'])
->>>>>>> d1a6ddcb
 
     # -------------------- Layer 1 ----------------------
 
