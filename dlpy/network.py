--- conflicted
+++ resolved
@@ -376,54 +376,38 @@
             elif layer_type == 13:
                 model.layers.append(extract_keypoints_layer(layer_table=layer_table))
             elif layer_type == 14:
-<<<<<<< HEAD
-                model.layers.append(extract_reshape_layer(layer_table=layer_table))
-=======
                 model.layers.append(extract_reshape_layer(layer_table = layer_table))
             elif layer_type == 15:
                 model.layers.append(extract_fcmp_layer(layer_table = layer_table))
->>>>>>> f1486907
             elif layer_type == 16:
                 model.layers.append(extract_conv2dtranspose_layer(layer_table=layer_table))
             elif layer_type == 17:
                 model.layers.append(extract_groupconv_layer(layer_table=layer_table))
             elif layer_type == 18:
-<<<<<<< HEAD
-                model.layers.append(extract_channelshuffle_layer(layer_table=layer_table))
-=======
                 model.layers.append(extract_channelshuffle_layer(layer_table = layer_table))
             elif layer_type == 19:
                 model.layers.append(extract_segmentation_layer(layer_table = layer_table))
             elif layer_type == 22:
                 model.layers.append(extract_embeddingloss_layer(layer_table = layer_table))
->>>>>>> f1486907
             elif layer_type == 23:
                 model.layers.append(extract_rpn_layer(layer_table=layer_table))
             elif layer_type == 24:
                 model.layers.append(extract_roipooling_layer(layer_table=layer_table))
             elif layer_type == 25:
-<<<<<<< HEAD
-                model.layers.append(extract_fastrcnn_layer(layer_table=layer_table))
-=======
                 model.layers.append(extract_fastrcnn_layer(layer_table = layer_table))
             elif layer_type == 26:
                 model.layers.append(extract_cluster_layer(layer_table = layer_table))
             elif layer_type == 27:
                 model.layers.append(extract_survival_layer(layer_table = layer_table))
->>>>>>> f1486907
             elif layer_type == 28:
                 model.layers.append(extract_layernorm_layer(layer_table=layer_table))
             elif layer_type == 29:
-<<<<<<< HEAD
-                model.layers.append(extract_mhattention_layer(layer_table=layer_table))
-=======
                 model.layers.append(extract_mhattention_layer(layer_table = layer_table))
             elif layer_type == 33:
                 model.layers.append(extract_split_layer(layer_table = layer_table))
             else:
                 raise DLPyError("Extracting Layer type, {}, is not"
                                 " supported yet.".format(UNSUPPORTED_EXTRACT_LAYER[layer_type]))
->>>>>>> f1486907
 
         conn_mat = model_table[['_DLNumVal_', '_DLLayerID_']][
             model_table['_DLKey1_'].str.contains('srclayers')].sort_values('_DLLayerID_')
@@ -882,54 +866,38 @@
                 elif layer_type == 13:
                     self.layers.append(extract_keypoints_layer(layer_table=layer_table))
                 elif layer_type == 14:
-<<<<<<< HEAD
-                    self.layers.append(extract_reshape_layer(layer_table=layer_table))
-=======
                     self.layers.append(extract_reshape_layer(layer_table = layer_table))
                 elif layer_type == 15:
                     self.layers.append(extract_fcmp_layer(layer_table = layer_table))
->>>>>>> f1486907
                 elif layer_type == 16:
                     self.layers.append(extract_conv2dtranspose_layer(layer_table=layer_table))
                 elif layer_type == 17:
                     self.layers.append(extract_groupconv_layer(layer_table=layer_table))
                 elif layer_type == 18:
-<<<<<<< HEAD
-                    self.layers.append(extract_channelshuffle_layer(layer_table=layer_table))
-=======
                     self.layers.append(extract_channelshuffle_layer(layer_table = layer_table))
                 elif layer_type == 19:
                     self.layers.append(extract_segmentation_layer(layer_table = layer_table))
                 elif layer_type == 22:
                     self.layers.append(extract_embeddingloss_layer(layer_table = layer_table))
->>>>>>> f1486907
                 elif layer_type == 23:
                     self.layers.append(extract_rpn_layer(layer_table=layer_table))
                 elif layer_type == 24:
                     self.layers.append(extract_roipooling_layer(layer_table=layer_table))
                 elif layer_type == 25:
-<<<<<<< HEAD
-                    self.layers.append(extract_fastrcnn_layer(layer_table=layer_table))
-=======
                     self.layers.append(extract_fastrcnn_layer(layer_table = layer_table))
                 elif layer_type == 26:
                     self.layers.append(extract_cluster_layer(layer_table = layer_table))
                 elif layer_type == 27:
                     self.layers.append(extract_survival_layer(layer_table = layer_table))
->>>>>>> f1486907
                 elif layer_type == 28:
                     self.layers.append(extract_layernorm_layer(layer_table=layer_table))
                 elif layer_type == 29:
-<<<<<<< HEAD
-                    self.layers.append(extract_mhattention_layer(layer_table=layer_table))
-=======
                     self.layers.append(extract_mhattention_layer(layer_table = layer_table))
                 elif layer_type == 33:
                     self.layers.append(extract_split_layer(layer_table = layer_table))
                 else:
                     raise DLPyError("Extracting Layer type, {}, is not"
                                     " supported yet.".format(UNSUPPORTED_EXTRACT_LAYER[layer_type]))
->>>>>>> f1486907
 
             conn_mat = model_table[['_DLNumVal_', '_DLLayerID_']][
                 model_table['_DLKey1_'].str.contains('srclayers')].sort_values('_DLLayerID_')
