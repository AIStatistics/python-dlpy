--- conflicted
+++ resolved
@@ -39,10 +39,7 @@
 from itertools import repeat
 import math
 from contextlib import contextmanager
-<<<<<<< HEAD
-=======
 import locale
->>>>>>> 4654f661
 import inspect
 from glob import glob
 
@@ -1113,14 +1110,10 @@
     return (x_min, y_min, x_max, y_max)
 
 
-<<<<<<< HEAD
 def _convert_xml_annotation(filename, coord_type, resize, name_file = None):
-=======
-def _convert_xml_annotation(filename, coord_type, resize):
     # always use en locale since we use this locale to generate our internal txt files
     locale.setlocale(locale.LC_ALL, 'en-US')
 
->>>>>>> 4654f661
     in_file = open(filename)
     filename, file_extension = os.path.splitext(filename)
     tree = ET.parse(in_file)
@@ -1287,11 +1280,7 @@
     if len(label_files) == 0:
         raise DLPyError('Can not find any xml file under data_path')
     for filename in label_files:
-<<<<<<< HEAD
         _convert_xml_annotation(filename, coord_type, image_size, name_file)
-=======
-        _convert_xml_annotation(filename, coord_type, image_size)
->>>>>>> 4654f661
 
 
 def create_object_detection_table(conn, data_path, coord_type, output,
@@ -2433,8 +2422,8 @@
     import dlpy.applications
     models_meta = inspect.getmembers(dlpy.applications, inspect.isfunction)
     # only keep function from application module instead of import ones; remove function starts with underscore.
-    models_name = [m[0] for m in models_meta if m[1].__module__ == dlpy.applications.__name__ and
-                   not m[0].startswith('_')]
+    models_name = [m[0] for m in models_meta if m[1].__module__.startswith(dlpy.applications.__name__) and
+                   not m[1].__module__.endswith('application_utils')]
     print('DLPy supports predefined models as follows: \n{}.'.format(', '.join(models_name)))
 
 
